--- conflicted
+++ resolved
@@ -13,12 +13,9 @@
 BATCH_SIZES = [1, 5]  # Arbitrary values for testing
 SEQ_LENS = [11, 8192]  # Arbitrary values for testing
 SEEDS = [0]
-<<<<<<< HEAD
 QUERY_SCALE = [0.02, 0.08]
 KEY_SCALE = [0.02, 0.08]
-=======
 DEVICES = [i for i in range(1 if torch.cuda.device_count() == 1 else 2)]
->>>>>>> 2e0b6e77
 
 
 @pytest.mark.parametrize("is_neox_style", IS_NEOX_STYLE)
