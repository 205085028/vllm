--- conflicted
+++ resolved
@@ -8,16 +8,10 @@
 IS_NEOX_STYLE = [True, False]
 DTYPES = [torch.half, torch.bfloat16, torch.float]
 HEAD_SIZES = [64, 80, 96, 112, 128, 256]
-<<<<<<< HEAD
-ROTARY_DIMS = [None]  # None means rotary dim == head size
-NUM_HEADS = [7, 12, 40, 52]  # Arbitrary values for testing
-NUM_TOKENS = [11, 83, 2048]  # Arbitrary values for testing
-=======
 ROTARY_DIMS = [None, 32]  # None means rotary dim == head size
 NUM_HEADS = [7, 17]  # Arbitrary values for testing
 BATCH_SIZES = [1, 5]  # Arbitrary values for testing
 SEQ_LENS = [11, 8192]  # Arbitrary values for testing
->>>>>>> 0f90effc
 SEEDS = [0]
 QUERY_SCALE = [0.02, 0.08]
 KEY_SCALE = [0.02, 0.08]
@@ -62,63 +56,19 @@
                         num_heads * head_size,
                         dtype=dtype,
                         device="cuda")
-<<<<<<< HEAD
-    key = torch.randn(num_tokens,
-                      num_heads * head_size,
-                      dtype=dtype,
-                      device="cuda")
-
-    # Create the rotary embedding.
-    inv_freq = 1.0 / (base**(
-        torch.arange(0, rotary_dim, 2, dtype=torch.float) / rotary_dim))
-    t = torch.arange(max_position).float()
-    freqs = torch.einsum("i,j -> ij", t, inv_freq)
-    cos = freqs.cos()
-    sin = freqs.sin()
-    cos_sin_cache = torch.cat((cos, sin), dim=-1)
-    cos_sin_cache = cos_sin_cache.to(dtype=dtype, device="cuda")
-
-    # Run the kernel. The kernel is in-place, so we need to clone the inputs.
-    out_query = query.clone()
-    out_key = key.clone()
-    pos_encoding_ops.rotary_embedding(
-        positions,
-        out_query,
-        out_key,
-        head_size,
-        cos_sin_cache,
-        is_neox_style,
-    )
-
-    # Run the reference implementation.
-    ref_rotary_embedding = RefRotaryEmbedding(
-        dim=rotary_dim,
-        is_neox_style=is_neox_style,
-        max_position_embeddings=max_position,
-        base=base,
-    ).to(dtype=dtype, device="cuda")
-    ref_query, ref_key = ref_rotary_embedding(
-        positions,
-        query.view(num_tokens, num_heads, head_size),
-        key.view(num_tokens, num_heads, head_size),
-    )
-    ref_query = ref_query.view(num_tokens, num_heads * head_size)
-    ref_key = ref_key.view(num_tokens, num_heads * head_size)
-=======
     key = torch.randn_like(query)
 
     # NOTE(woosuk): The reference implementation should be executed first
     # because the custom kernel is in-place.
     ref_query, ref_key = rope._forward(positions, query, key)
     out_query, out_key = rope.forward(positions, query, key)
->>>>>>> 0f90effc
     # Compare the results.
     assert torch.allclose(out_query, ref_query, atol=1e-5, rtol=1e-5)
     assert torch.allclose(out_key, ref_key, atol=1e-5, rtol=1e-5)
 
-
 @pytest.mark.parametrize("is_neox_style", IS_NEOX_STYLE)
-@pytest.mark.parametrize("num_tokens", NUM_TOKENS)
+@pytest.mark.parametrize("batch_size", BATCH_SIZES)
+@pytest.mark.parametrize("seq_len", SEQ_LENS)
 @pytest.mark.parametrize("num_heads", NUM_HEADS)
 @pytest.mark.parametrize("head_size", HEAD_SIZES)
 @pytest.mark.parametrize("rotary_dim", ROTARY_DIMS)
@@ -129,7 +79,8 @@
 @torch.inference_mode()
 def test_dequant_rotary_embedding(
     is_neox_style: bool,
-    num_tokens: int,
+    batch_size: int,
+    seq_len: int,
     num_heads: int,
     head_size: int,
     rotary_dim: Optional[int],
@@ -145,56 +96,42 @@
     torch.random.manual_seed(seed)
     torch.cuda.manual_seed(seed)
 
-    positions = torch.randint(0, max_position, (num_tokens, ), device="cuda")
+    rope = get_rope(head_size, rotary_dim, max_position, base, is_neox_style)
+    rope = rope.to(dtype).cuda()
+
+    positions = torch.randint(0,
+                              max_position, (batch_size, seq_len),
+                              device="cuda")
     query = torch.randint(
         -1000,
         1000,
-        (num_tokens, num_heads * head_size),
+        (batch_size, seq_len, num_heads * head_size),
         dtype=torch.int32,
         device="cuda",
     )
     key = torch.randint(
         -1000,
         1000,
-        (num_tokens, num_heads * head_size),
+        (batch_size, seq_len, num_heads * head_size),
         dtype=torch.int32,
         device="cuda",
     )
     query_ = (query * query_scale).to(dtype)
     key_ = (key * key_scale).to(dtype)
 
-    # Create the rotary embedding.
-    inv_freq = 1.0 / (base**(
-        torch.arange(0, rotary_dim, 2, dtype=torch.float) / rotary_dim))
-    t = torch.arange(max_position).float()
-    freqs = torch.einsum("i,j -> ij", t, inv_freq)
-    cos = freqs.cos()
-    sin = freqs.sin()
-    cos_sin_cache = torch.cat((cos, sin), dim=-1)
-    cos_sin_cache = cos_sin_cache.to(dtype=dtype, device="cuda")
+    ref_query, ref_key = rope._forward(positions, query_, key_)
 
-    ref_rotary_embedding = RefRotaryEmbedding(
-        dim=rotary_dim,
-        is_neox_style=is_neox_style,
-        max_position_embeddings=max_position,
-        base=base,
-    ).to(dtype=dtype, device="cuda")
-    ref_query, ref_key = ref_rotary_embedding(
-        positions,
-        query_.view(num_tokens, num_heads, head_size),
-        key_.view(num_tokens, num_heads, head_size),
-    )
-    ref_query = ref_query.view(num_tokens, num_heads * head_size)
-    ref_key = ref_key.view(num_tokens, num_heads * head_size)
+    # ref_query = ref_query.view(num_tokens, num_heads * head_size)
+    # ref_key = ref_key.view(num_tokens, num_heads * head_size)
     out2_query = torch.empty_like(query_)
     out2_key = torch.empty_like(key_)
 
-    pos_encoding_ops.rotary_embedding(
+    ops.rotary_embedding(
         positions,
         query,
         key,
         head_size,
-        cos_sin_cache,
+        rope.cos_sin_cache,
         is_neox_style,
         out2_query,
         out2_key,
