--- conflicted
+++ resolved
@@ -1,11 +1,8 @@
 import pytest
 import torch
 
-<<<<<<< HEAD
-from vllm import layernorm_ops, fused_kernels
-=======
 from vllm.model_executor.layers.layernorm import RMSNorm
->>>>>>> 0f90effc
+from vllm._C import ops
 
 DTYPES = [torch.half, torch.bfloat16, torch.float]
 NUM_TOKENS = [7, 83, 4096]  # Arbitrary values for testing
@@ -31,54 +28,89 @@
     torch.random.manual_seed(seed)
     torch.cuda.manual_seed(seed)
 
-<<<<<<< HEAD
-    scale = float(hidden_size**-0.5)
-    x = torch.empty(num_tokens, hidden_size, dtype=dtype, device="cuda")
-    x.uniform_(-scale, scale)
-    ref = RefRMSNorm(hidden_size).to(dtype).cuda()
+    layer = RMSNorm(hidden_size).to(dtype).cuda()
+    layer.weight.data.normal_(mean=1.0, std=0.1)
+    scale = 1 / (2 * hidden_size)
+    x = torch.randn(num_tokens, hidden_size, dtype=dtype, device="cuda")
+    x *= scale
+    residual = torch.randn_like(x) * scale if add_residual else None
 
-    out = torch.empty_like(x)
-    layernorm_ops.rms_norm(
-        out,
-        x,
-        ref.weight.data,
-        ref.variance_epsilon,
-    )
-    ref_out = ref(x)
-    assert torch.allclose(out, ref_out, atol=1e-2, rtol=1e-5)
-
+    # NOTE(woosuk): The reference implementation should be executed first
+    # because the custom kernel is in-place.
+    ref_out = layer._forward(x, residual)
+    out = layer(x, residual)
+    # NOTE(woosuk): LayerNorm operators (including RMS) typically have larger
+    # numerical errors than other operators because they involve reductions.
+    # Therefore, we use a larger tolerance.
+    if add_residual:
+        assert torch.allclose(out[0], ref_out[0], atol=1e-2, rtol=1e-2)
+        assert torch.allclose(out[1], ref_out[1], atol=1e-2, rtol=1e-2)
+    else:
+        assert torch.allclose(out, ref_out, atol=1e-2, rtol=1e-2)
 
 @pytest.mark.parametrize("num_tokens", NUM_TOKENS)
 @pytest.mark.parametrize("hidden_size", HIDDEN_SIZES)
+@pytest.mark.parametrize("add_residual", ADD_RESIDUAL)
 @pytest.mark.parametrize("dtype", DTYPES)
 @pytest.mark.parametrize("seed", SEEDS)
 @torch.inference_mode()
 def test_rms_norm_quant(
     num_tokens: int,
     hidden_size: int,
+    add_residual: bool,
     dtype: torch.dtype,
     seed: int,
 ) -> None:
     torch.random.manual_seed(seed)
     torch.cuda.manual_seed(seed)
 
-    scale = float(hidden_size**-0.5)
-    x = torch.empty(num_tokens, hidden_size, dtype=dtype, device="cuda")
-    x.uniform_(-scale, scale)
-    ref = RefRMSNorm(hidden_size).to(dtype).cuda()
+    layer = RMSNorm(hidden_size).to(dtype).cuda()
+    layer.weight.data.normal_(mean=1.0, std=0.1)
+    scale = 1 / (2 * hidden_size)
+    x = torch.randn(num_tokens, hidden_size, dtype=dtype, device="cuda")
+    x *= scale
+    residual1 = torch.randn_like(x) * scale if add_residual else None
+    residual2 = residual1.clone() if add_residual else None
 
     out1 = torch.empty_like(x)
-    layernorm_ops.rms_norm(
-        out1,
-        x,
-        ref.weight.data,
-        ref.variance_epsilon,
-    )
+    if add_residual:
+        ops.fused_add_rms_norm.add(
+            out1,
+            x,
+            residual1,
+            layer.weight.data,
+            layer.variance_epsilon,
+        )
+    else:
+        ops.rms_norm(
+            out1,
+            x,
+            layer.weight.data,
+            layer.variance_epsilon,
+        )
     out1 = out1.clamp(-128, 127).round().to(torch.int8)
     out2 = torch.empty_like(x, dtype=torch.int8)
-    layernorm_ops.rms_norm(out2, x, ref.weight.data, ref.variance_epsilon,
-                           True)
+    if add_residual:
+        ops.ops.fused_add_rms_norm.add(
+            out2,
+            x,
+            residual2,
+            layer.weight.data,
+            layer.variance_epsilon,
+            True
+        )
+    else:
+        ops.rms_norm(
+            out2,
+            x,
+            layer.weight.data,
+            layer.variance_epsilon,
+            True
+        )
+    
     assert torch.allclose(out1, out2, atol=1.0)
+    if add_residual:
+        assert torch.allclose(residual1, residual2, atol=0.001)
 
 
 @pytest.mark.parametrize("num_tokens", NUM_TOKENS)
@@ -100,11 +132,11 @@
                       dtype=torch.int32,
                       device="cuda")
     residual.uniform_(-s, s)
-    ref = RefRMSNorm(hidden_size).to(dtype).cuda()
+    ref = RMSNorm(hidden_size).to(dtype).cuda()
     x_ = (x * scale + residual).to(dtype)
 
     out1 = torch.empty_like(x_)
-    layernorm_ops.rms_norm(
+    ops.rms_norm(
         out1,
         x_,
         ref.weight.data,
@@ -112,7 +144,7 @@
     )
     out1 = out1.round().clamp(-128, 127).to(torch.int8)
     out2 = torch.empty_like(x, dtype=torch.int8)
-    layernorm_ops.invoke_dequant_add_residual_rms_norm_quant(
+    ops.dequant_add_residual_rms_norm_quant(
         out2, x, residual, ref.weight.data, scale, ref.variance_epsilon)
     assert torch.allclose(out1, out2, atol=1.0)
 
@@ -136,10 +168,10 @@
                       device="cuda")
     scale = torch.rand(num_tokens, 1, dtype=torch.float32, device="cuda")
     residual.uniform_(-s, s)
-    ref = RefRMSNorm(hidden_size).to(dtype).cuda()
+    ref = RMSNorm(hidden_size).to(dtype).cuda()
     x_ = (x * scale + residual).to(dtype)
     out1 = torch.empty_like(x_)
-    layernorm_ops.rms_norm(
+    ops.rms_norm(
         out1,
         x_,
         ref.weight.data,
@@ -148,27 +180,7 @@
     out1 = out1.round().clamp(-128, 127).to(torch.int8)
     out2 = torch.empty_like(x, dtype=torch.int8)
     scale = torch.squeeze(scale)
-    layernorm_ops.invoke_dequant_add_residual_rms_norm_quant(
+    ops.dequant_add_residual_rms_norm_quant(
         out2, x, residual, ref.weight.data, scale, ref.variance_epsilon)
     assert torch.allclose(out1, out2, atol=1.0)
-=======
-    layer = RMSNorm(hidden_size).to(dtype).cuda()
-    layer.weight.data.normal_(mean=1.0, std=0.1)
-    scale = 1 / (2 * hidden_size)
-    x = torch.randn(num_tokens, hidden_size, dtype=dtype, device="cuda")
-    x *= scale
-    residual = torch.randn_like(x) * scale if add_residual else None
-
-    # NOTE(woosuk): The reference implementation should be executed first
-    # because the custom kernel is in-place.
-    ref_out = layer._forward(x, residual)
-    out = layer(x, residual)
-    # NOTE(woosuk): LayerNorm operators (including RMS) typically have larger
-    # numerical errors than other operators because they involve reductions.
-    # Therefore, we use a larger tolerance.
-    if add_residual:
-        assert torch.allclose(out[0], ref_out[0], atol=1e-2, rtol=1e-2)
-        assert torch.allclose(out[1], ref_out[1], atol=1e-2, rtol=1e-2)
-    else:
-        assert torch.allclose(out, ref_out, atol=1e-2, rtol=1e-2)
->>>>>>> 0f90effc
+    