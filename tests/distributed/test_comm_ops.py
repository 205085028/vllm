--- conflicted
+++ resolved
@@ -10,22 +10,7 @@
     tensor_model_parallel_all_reduce,
     tensor_model_parallel_all_gather,
 )
-<<<<<<< HEAD
 from tests.distributed.comm_utils import init_test_distributed_environment, multi_process_tensor_parallel
-=======
-from vllm.worker.worker import _init_distributed_environment
-
-
-def init_test_distributed_environment(pipeline_parallel_size: int,
-                                      tensor_parallel_size: int, rank: int,
-                                      distributed_init_port: str):
-    parallel_config = ParallelConfig(pipeline_parallel_size,
-                                     tensor_parallel_size,
-                                     worker_use_ray=True)
-    distributed_init_method = f"tcp://localhost:{distributed_init_port}"
-    _init_distributed_environment(parallel_config, rank,
-                                  distributed_init_method)
->>>>>>> 6e01e8c1
 
 
 @ray.remote(num_gpus=1, max_calls=1)
@@ -72,20 +57,4 @@
 @pytest.mark.parametrize("test_target",
                          [all_reduce_test_worker, all_gather_test_worker])
 def test_multi_process_tensor_parallel(tensor_parallel_size, test_target):
-<<<<<<< HEAD
-    multi_process_tensor_parallel(tensor_parallel_size, test_target)
-=======
-    # Using ray helps debugging the error when it failed
-    # as compared to multiprocessing.
-    ray.init()
-
-    distributed_init_port = get_open_port()
-    refs = []
-    for rank in range(tensor_parallel_size):
-        refs.append(
-            test_target.remote(tensor_parallel_size, rank,
-                               distributed_init_port))
-    ray.get(refs)
-
-    ray.shutdown()
->>>>>>> 6e01e8c1
+    multi_process_tensor_parallel(tensor_parallel_size, test_target)