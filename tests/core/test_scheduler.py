--- conflicted
+++ resolved
@@ -46,10 +46,6 @@
     assert scheduler.get_num_unfinished_seq_groups() == 0
 
 
-<<<<<<< HEAD
-# SANG-TODO Fixing this now.
-=======
->>>>>>> 5e47c1e9
 def test_scheduler_schedule_simple():
     block_size = 4
     num_seq_group = 4
@@ -59,11 +55,8 @@
     cache_config.num_cpu_blocks = 8
     cache_config.num_gpu_blocks = 8
     scheduler = Scheduler(scheduler_config, cache_config, None)
-<<<<<<< HEAD
-
-    # Add seq groups to scheduler.
-=======
->>>>>>> 5e47c1e9
+
+    # Add seq groups to scheduler.
     running: List[SequenceGroup] = []
     for i in range(num_seq_group):
         _, seq_group = create_dummy_prompt(str(i), prompt_length=block_size)
@@ -115,13 +108,8 @@
     # Append "generated" tokens, allowing the sequence to mark prompt tokens as
     # processed.
     token_id = 0
-<<<<<<< HEAD
-    seq_a.append_token_id(token_id, {token_id: 0.0})
-    seq_b.append_token_id(token_id, {token_id: 0.0})
-=======
     seq_a.append_token_id(token_id, {token_id: Logprob(0.0)})
     seq_b.append_token_id(token_id, {token_id: Logprob(0.0)})
->>>>>>> 5e47c1e9
 
     # Schedule seq groups generation and preempt seq group b.
     seq_group_meta, out = scheduler.schedule()
@@ -143,48 +131,6 @@
     assert scheduler.get_num_unfinished_seq_groups() == 1
 
 
-<<<<<<< HEAD
-def test_scheduler_max_seqs():
-    block_size = 4
-    num_seq_group = 4
-    max_seq_group = 2
-    max_model_len = 16
-    scheduler_config = SchedulerConfig(64, max_seq_group, max_model_len, 256)
-    cache_config = CacheConfig(block_size, 1.0, 1, "auto")
-    cache_config.num_cpu_blocks = 8
-    cache_config.num_gpu_blocks = 8
-    scheduler = Scheduler(scheduler_config, cache_config, None)
-
-    all_seq_groups: List[SequenceGroup] = []
-    # Add seq groups to scheduler.
-    for i in range(num_seq_group):
-        _, seq_group = create_dummy_prompt(str(i), prompt_length=block_size)
-        all_seq_groups.append(seq_group)
-
-    # Append 1 seq group
-    scheduler.add_seq_group(all_seq_groups[0])
-
-    # Schedule seq groups prompts.
-    _, out = scheduler.schedule()
-    assert set(out.scheduled_seq_groups) == set([all_seq_groups[0]])
-
-    # Schedule seq groups generation.
-    _, out = scheduler.schedule()
-    assert set(out.scheduled_seq_groups) == set([all_seq_groups[0]])
-
-    # Append 2 more seq group
-    scheduler.add_seq_group(all_seq_groups[1])
-    scheduler.add_seq_group(all_seq_groups[2])
-
-    # Schedule seq groups prompts.
-    # Only 1 seq group should be scheduled since max_seq_group is 2
-    # and one is prompting.
-    _, out = scheduler.schedule()
-    assert set(out.scheduled_seq_groups) == set([all_seq_groups[1]])
-
-
-=======
->>>>>>> 5e47c1e9
 def test_scheduler_schedule_chunked_prefill():
     block_size = 4
     num_seq_group = 2
