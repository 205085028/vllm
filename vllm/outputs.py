--- conflicted
+++ resolved
@@ -110,36 +110,18 @@
             top_n_seqs = sorted_seqs[:n]
 
         # Create the outputs.
-<<<<<<< HEAD
-        outputs: List[CompletionOutput] = []
-        for seq in top_n_seqs:
-            logprobs = seq.output_logprobs
-            if seq_group.sampling_params.logprobs is None:
-                # NOTE: We need to take care of this case because the sequence
-                # always has the logprobs of the sampled tokens even if the
-                # logprobs are not requested.
-                logprobs = None
-            finshed_reason = SequenceStatus.get_finished_reason(seq.status)
-            output = CompletionOutput(seq.seq_id, seqs.index(seq),
-                                      seq.output_text,
-                                      seq.get_output_token_ids(),
-                                      seq.get_cumulative_logprob(), logprobs,
-                                      finshed_reason)
-            outputs.append(output)
-=======
         # NOTE: We need omit logprobs here explicitly because the sequence
         # always has the logprobs of the sampled tokens even if the
         # logprobs are not requested.
         include_logprobs = seq_group.sampling_params.logprobs is not None
         outputs = [
-            CompletionOutput(seqs.index(seq), seq.output_text,
+            CompletionOutput(seq.seq_id, seqs.index(seq), seq.output_text,
                              seq.get_output_token_ids(),
                              seq.get_cumulative_logprob(),
                              seq.output_logprobs if include_logprobs else None,
                              SequenceStatus.get_finished_reason(seq.status),
                              seq.stop_reason) for seq in top_n_seqs
         ]
->>>>>>> 92cd2e2f
 
         # Every sequence in the sequence group should have the same prompt.
         prompt = seq_group.prompt
