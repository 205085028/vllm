--- conflicted
+++ resolved
@@ -102,13 +102,8 @@
             result_generator: AsyncIterator[RequestOutput], request_id: str
     ) -> Union[ErrorResponse, AsyncGenerator[str, None]]:
 
-<<<<<<< HEAD
         model_name = self.served_model_names[0]
-        created_time = int(time.monotonic())
-=======
-        model_name = request.model
         created_time = int(time.time())
->>>>>>> 7341c77d
         chunk_object_type = "chat.completion.chunk"
         first_iteration = True
 
@@ -248,13 +243,8 @@
             result_generator: AsyncIterator[RequestOutput],
             request_id: str) -> Union[ErrorResponse, ChatCompletionResponse]:
 
-<<<<<<< HEAD
         model_name = self.served_model_names[0]
-        created_time = int(time.monotonic())
-=======
-        model_name = request.model
         created_time = int(time.time())
->>>>>>> 7341c77d
         final_res: RequestOutput = None
 
         async for res in result_generator:
