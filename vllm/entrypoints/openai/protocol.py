# Adapted from
# https://github.com/lm-sys/FastChat/blob/168ccc29d3f7edc50823016105c024fe2282732a/fastchat/protocol/openai_api_protocol.py
import time
from typing import Dict, List, Literal, Optional, Union

from pydantic import BaseModel, Field, model_validator

from vllm.utils import random_uuid
from vllm.sampling_params import SamplingParams

import torch


class ErrorResponse(BaseModel):
    object: str = "error"
    message: str
    type: str
    param: Optional[str] = None
    code: int


class ModelPermission(BaseModel):
    id: str = Field(default_factory=lambda: f"modelperm-{random_uuid()}")
    object: str = "model_permission"
    created: int = Field(default_factory=lambda: int(time.time()))
    allow_create_engine: bool = False
    allow_sampling: bool = True
    allow_logprobs: bool = True
    allow_search_indices: bool = False
    allow_view: bool = True
    allow_fine_tuning: bool = False
    organization: str = "*"
    group: Optional[str] = None
    is_blocking: str = False


class ModelCard(BaseModel):
    id: str
    object: str = "model"
    created: int = Field(default_factory=lambda: int(time.time()))
    owned_by: str = "vllm"
    root: Optional[str] = None
    parent: Optional[str] = None
    permission: List[ModelPermission] = Field(default_factory=list)


class ModelList(BaseModel):
    object: str = "list"
    data: List[ModelCard] = Field(default_factory=list)


class UsageInfo(BaseModel):
    prompt_tokens: int = 0
    total_tokens: int = 0
    completion_tokens: Optional[int] = 0


class ResponseFormat(BaseModel):
    # type must be "json_object" or "text"
    type: str = Literal["text", "json_object"]


class ChatCompletionRequest(BaseModel):
    # Ordered by official OpenAI API documentation
    # https://platform.openai.com/docs/api-reference/chat/create
    messages: List[Dict[str, str]]
    model: str
    frequency_penalty: Optional[float] = 0.0
    logit_bias: Optional[Dict[str, float]] = None
    logprobs: Optional[bool] = False
    top_logprobs: Optional[int] = None
    max_tokens: Optional[int] = None
    n: Optional[int] = 1
    presence_penalty: Optional[float] = 0.0
    seed: Optional[int] = None
    stop: Optional[Union[str, List[str]]] = Field(default_factory=list)
    stream: Optional[bool] = False
    temperature: Optional[float] = 0.7
    top_p: Optional[float] = 1.0
    user: Optional[str] = None

    # doc: begin-chat-completion-sampling-params
    best_of: Optional[int] = None
    use_beam_search: Optional[bool] = False
    top_k: Optional[int] = -1
    min_p: Optional[float] = 0.0
    repetition_penalty: Optional[float] = 1.0
    length_penalty: Optional[float] = 1.0
    early_stopping: Optional[bool] = False
    ignore_eos: Optional[bool] = False
    stop_token_ids: Optional[List[int]] = Field(default_factory=list)
    skip_special_tokens: Optional[bool] = True
    spaces_between_special_tokens: Optional[bool] = True
<<<<<<< HEAD
    # doc: end-chat-completion-sampling-params

    # doc: begin-chat-completion-extra-params
    echo: Optional[bool] = Field(
        default=False,
        description=(
            "If true, the new message will be prepended with the last message "
            "if they belong to the same role."),
    )
    add_generation_prompt: Optional[bool] = Field(
        default=True,
        description=
        ("If true, the generation prompt will be added to the chat template. "
         "This is a parameter used by chat template in tokenizer config of the "
         "model."),
    )
    include_stop_str_in_output: Optional[bool] = Field(
        default=False,
        description=(
            "Whether to include the stop string in the output. "
            "This is only applied when the stop or stop_token_ids is set."),
    )
    guided_json: Optional[Union[str, dict, BaseModel]] = Field(
        default=None,
        description=("If specified, the output will follow the JSON schema."),
    )
    guided_regex: Optional[str] = Field(
        default=None,
        description=(
            "If specified, the output will follow the regex pattern."),
    )
    guided_choice: Optional[List[str]] = Field(
        default=None,
        description=(
            "If specified, the output will be exactly one of the choices."),
    )

    # doc: end-chat-completion-extra-params
=======
    add_generation_prompt: Optional[bool] = True
    echo: Optional[bool] = False
    repetition_penalty: Optional[float] = 1.0
    min_p: Optional[float] = 0.0
    include_stop_str_in_output: Optional[bool] = False
    length_penalty: Optional[float] = 1.0
    guided_json: Optional[Union[str, dict, BaseModel]] = None
    guided_regex: Optional[str] = None
    guided_choice: Optional[List[str]] = None
    guided_grammar: Optional[str] = None
    response_format: Optional[ResponseFormat] = None
>>>>>>> 120157fd

    def to_sampling_params(self) -> SamplingParams:
        if self.logprobs and not self.top_logprobs:
            raise ValueError("Top logprobs must be set when logprobs is.")

        logits_processors = None
        if self.logit_bias:

            def logit_bias_logits_processor(
                    token_ids: List[int],
                    logits: torch.Tensor) -> torch.Tensor:
                for token_id, bias in self.logit_bias.items():
                    # Clamp the bias between -100 and 100 per OpenAI API spec
                    bias = min(100, max(-100, bias))
                    logits[int(token_id)] += bias
                return logits

            logits_processors = [logit_bias_logits_processor]

        return SamplingParams(
            n=self.n,
            presence_penalty=self.presence_penalty,
            frequency_penalty=self.frequency_penalty,
            repetition_penalty=self.repetition_penalty,
            temperature=self.temperature,
            top_p=self.top_p,
            min_p=self.min_p,
            seed=self.seed,
            stop=self.stop,
            stop_token_ids=self.stop_token_ids,
            max_tokens=self.max_tokens,
            logprobs=self.top_logprobs if self.logprobs else None,
            prompt_logprobs=self.top_logprobs if self.echo else None,
            best_of=self.best_of,
            top_k=self.top_k,
            ignore_eos=self.ignore_eos,
            use_beam_search=self.use_beam_search,
            early_stopping=self.early_stopping,
            skip_special_tokens=self.skip_special_tokens,
            spaces_between_special_tokens=self.spaces_between_special_tokens,
            include_stop_str_in_output=self.include_stop_str_in_output,
            length_penalty=self.length_penalty,
            logits_processors=logits_processors,
        )

    @model_validator(mode="before")
    @classmethod
    def check_guided_decoding_count(cls, data):
        guide_count = sum([
            "guided_json" in data and data["guided_json"] is not None,
            "guided_regex" in data and data["guided_regex"] is not None,
            "guided_choice" in data and data["guided_choice"] is not None
        ])
        if guide_count > 1:
            raise ValueError(
                "You can only use one kind of guided decoding "
                "('guided_json', 'guided_regex' or 'guided_choice').")
        return data


class CompletionRequest(BaseModel):
    # Ordered by official OpenAI API documentation
    # https://platform.openai.com/docs/api-reference/completions/create
    model: str
    prompt: Union[List[int], List[List[int]], str, List[str]]
    best_of: Optional[int] = None
    echo: Optional[bool] = False
    frequency_penalty: Optional[float] = 0.0
    logit_bias: Optional[Dict[str, float]] = None
    logprobs: Optional[int] = None
    max_tokens: Optional[int] = 16
    n: Optional[int] = 1
    presence_penalty: Optional[float] = 0.0
    seed: Optional[int] = None
    stop: Optional[Union[str, List[str]]] = Field(default_factory=list)
    stream: Optional[bool] = False
    suffix: Optional[str] = None
    temperature: Optional[float] = 1.0
    top_p: Optional[float] = 1.0
    user: Optional[str] = None

    # doc: begin-completion-sampling-params
    use_beam_search: Optional[bool] = False
    top_k: Optional[int] = -1
    min_p: Optional[float] = 0.0
    repetition_penalty: Optional[float] = 1.0
    length_penalty: Optional[float] = 1.0
    early_stopping: Optional[bool] = False
    stop_token_ids: Optional[List[int]] = Field(default_factory=list)
    ignore_eos: Optional[bool] = False
    skip_special_tokens: Optional[bool] = True
    spaces_between_special_tokens: Optional[bool] = True
<<<<<<< HEAD
    # doc: end-completion-sampling-params

    # doc: begin-completion-extra-params
    include_stop_str_in_output: Optional[bool] = Field(
        default=False,
        description=(
            "Whether to include the stop string in the output. "
            "This is only applied when the stop or stop_token_ids is set."),
    )
    guided_json: Optional[Union[str, dict, BaseModel]] = Field(
        default=None,
        description=("If specified, the output will follow the JSON schema."),
    )
    guided_regex: Optional[str] = Field(
        default=None,
        description=(
            "If specified, the output will follow the regex pattern."),
    )
    guided_choice: Optional[List[str]] = Field(
        default=None,
        description=(
            "If specified, the output will be exactly one of the choices."),
    )

    # doc: end-completion-extra-params
=======
    repetition_penalty: Optional[float] = 1.0
    min_p: Optional[float] = 0.0
    include_stop_str_in_output: Optional[bool] = False
    length_penalty: Optional[float] = 1.0
    guided_json: Optional[Union[str, dict, BaseModel]] = None
    guided_regex: Optional[str] = None
    guided_choice: Optional[List[str]] = None
    guided_grammar: Optional[str] = None
    response_format: Optional[ResponseFormat] = None
>>>>>>> 120157fd

    def to_sampling_params(self):
        echo_without_generation = self.echo and self.max_tokens == 0

        logits_processors = None
        if self.logit_bias:

            def logit_bias_logits_processor(
                    token_ids: List[int],
                    logits: torch.Tensor) -> torch.Tensor:
                for token_id, bias in self.logit_bias.items():
                    # Clamp the bias between -100 and 100 per OpenAI API spec
                    bias = min(100, max(-100, bias))
                    logits[int(token_id)] += bias
                return logits

            logits_processors = [logit_bias_logits_processor]

        return SamplingParams(
            n=self.n,
            best_of=self.best_of,
            presence_penalty=self.presence_penalty,
            frequency_penalty=self.frequency_penalty,
            repetition_penalty=self.repetition_penalty,
            temperature=self.temperature,
            top_p=self.top_p,
            top_k=self.top_k,
            min_p=self.min_p,
            seed=self.seed,
            stop=self.stop,
            stop_token_ids=self.stop_token_ids,
            ignore_eos=self.ignore_eos,
            max_tokens=self.max_tokens if not echo_without_generation else 1,
            logprobs=self.logprobs,
            use_beam_search=self.use_beam_search,
            early_stopping=self.early_stopping,
            prompt_logprobs=self.logprobs if self.echo else None,
            skip_special_tokens=self.skip_special_tokens,
            spaces_between_special_tokens=(self.spaces_between_special_tokens),
            include_stop_str_in_output=self.include_stop_str_in_output,
            length_penalty=self.length_penalty,
            logits_processors=logits_processors,
        )

    @model_validator(mode="before")
    @classmethod
    def check_guided_decoding_count(cls, data):
        guide_count = sum([
            "guided_json" in data and data["guided_json"] is not None,
            "guided_regex" in data and data["guided_regex"] is not None,
            "guided_choice" in data and data["guided_choice"] is not None
        ])
        if guide_count > 1:
            raise ValueError(
                "You can only use one kind of guided decoding "
                "('guided_json', 'guided_regex' or 'guided_choice').")
        return data


class LogProbs(BaseModel):
    text_offset: List[int] = Field(default_factory=list)
    token_logprobs: List[Optional[float]] = Field(default_factory=list)
    tokens: List[str] = Field(default_factory=list)
    top_logprobs: Optional[List[Optional[Dict[int, float]]]] = None


class CompletionResponseChoice(BaseModel):
    index: int
    text: str
    logprobs: Optional[LogProbs] = None
    finish_reason: Optional[Literal["stop", "length"]] = None


class CompletionResponse(BaseModel):
    id: str = Field(default_factory=lambda: f"cmpl-{random_uuid()}")
    object: str = "text_completion"
    created: int = Field(default_factory=lambda: int(time.time()))
    model: str
    choices: List[CompletionResponseChoice]
    usage: UsageInfo


class CompletionResponseStreamChoice(BaseModel):
    index: int
    text: str
    logprobs: Optional[LogProbs] = None
    finish_reason: Optional[Literal["stop", "length"]] = None


class CompletionStreamResponse(BaseModel):
    id: str = Field(default_factory=lambda: f"cmpl-{random_uuid()}")
    object: str = "text_completion"
    created: int = Field(default_factory=lambda: int(time.time()))
    model: str
    choices: List[CompletionResponseStreamChoice]
    usage: Optional[UsageInfo] = Field(default=None)


class ChatMessage(BaseModel):
    role: str
    content: str


class ChatCompletionResponseChoice(BaseModel):
    index: int
    message: ChatMessage
    logprobs: Optional[LogProbs] = None
    finish_reason: Optional[Literal["stop", "length"]] = None


class ChatCompletionResponse(BaseModel):
    id: str = Field(default_factory=lambda: f"chatcmpl-{random_uuid()}")
    object: str = "chat.completion"
    created: int = Field(default_factory=lambda: int(time.time()))
    model: str
    choices: List[ChatCompletionResponseChoice]
    usage: UsageInfo


class DeltaMessage(BaseModel):
    role: Optional[str] = None
    content: Optional[str] = None


class ChatCompletionResponseStreamChoice(BaseModel):
    index: int
    delta: DeltaMessage
    logprobs: Optional[LogProbs] = None
    finish_reason: Optional[Literal["stop", "length"]] = None


class ChatCompletionStreamResponse(BaseModel):
    id: str = Field(default_factory=lambda: f"chatcmpl-{random_uuid()}")
    object: str = "chat.completion.chunk"
    created: int = Field(default_factory=lambda: int(time.time()))
    model: str
    choices: List[ChatCompletionResponseStreamChoice]
    usage: Optional[UsageInfo] = Field(default=None)<|MERGE_RESOLUTION|>--- conflicted
+++ resolved
@@ -72,6 +72,7 @@
     max_tokens: Optional[int] = None
     n: Optional[int] = 1
     presence_penalty: Optional[float] = 0.0
+    response_format: Optional[ResponseFormat] = None
     seed: Optional[int] = None
     stop: Optional[Union[str, List[str]]] = Field(default_factory=list)
     stream: Optional[bool] = False
@@ -91,7 +92,6 @@
     stop_token_ids: Optional[List[int]] = Field(default_factory=list)
     skip_special_tokens: Optional[bool] = True
     spaces_between_special_tokens: Optional[bool] = True
-<<<<<<< HEAD
     # doc: end-chat-completion-sampling-params
 
     # doc: begin-chat-completion-extra-params
@@ -128,21 +128,13 @@
         description=(
             "If specified, the output will be exactly one of the choices."),
     )
+    guided_grammar: Optional[str] = Field(
+        default=None,
+        description=(
+            "If specified, the output will follow the context free grammar."),
+    )
 
     # doc: end-chat-completion-extra-params
-=======
-    add_generation_prompt: Optional[bool] = True
-    echo: Optional[bool] = False
-    repetition_penalty: Optional[float] = 1.0
-    min_p: Optional[float] = 0.0
-    include_stop_str_in_output: Optional[bool] = False
-    length_penalty: Optional[float] = 1.0
-    guided_json: Optional[Union[str, dict, BaseModel]] = None
-    guided_regex: Optional[str] = None
-    guided_choice: Optional[List[str]] = None
-    guided_grammar: Optional[str] = None
-    response_format: Optional[ResponseFormat] = None
->>>>>>> 120157fd
 
     def to_sampling_params(self) -> SamplingParams:
         if self.logprobs and not self.top_logprobs:
@@ -235,7 +227,6 @@
     ignore_eos: Optional[bool] = False
     skip_special_tokens: Optional[bool] = True
     spaces_between_special_tokens: Optional[bool] = True
-<<<<<<< HEAD
     # doc: end-completion-sampling-params
 
     # doc: begin-completion-extra-params
@@ -259,19 +250,13 @@
         description=(
             "If specified, the output will be exactly one of the choices."),
     )
+    guided_grammar: Optional[str] = Field(
+        default=None,
+        description=(
+            "If specified, the output will follow the context free grammar."),
+    )
 
     # doc: end-completion-extra-params
-=======
-    repetition_penalty: Optional[float] = 1.0
-    min_p: Optional[float] = 0.0
-    include_stop_str_in_output: Optional[bool] = False
-    length_penalty: Optional[float] = 1.0
-    guided_json: Optional[Union[str, dict, BaseModel]] = None
-    guided_regex: Optional[str] = None
-    guided_choice: Optional[List[str]] = None
-    guided_grammar: Optional[str] = None
-    response_format: Optional[ResponseFormat] = None
->>>>>>> 120157fd
 
     def to_sampling_params(self):
         echo_without_generation = self.echo and self.max_tokens == 0
