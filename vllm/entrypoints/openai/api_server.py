# Adapted from
# https://github.com/lm-sys/FastChat/blob/168ccc29d3f7edc50823016105c024fe2282732a/fastchat/serve/openai_api_server.py

import argparse
import asyncio
import json
import time
from http import HTTPStatus
from typing import AsyncGenerator, List, Optional, Tuple, Union

import fastapi
import uvicorn
from fastapi import Request
from fastapi.exceptions import RequestValidationError
from fastapi.middleware.cors import CORSMiddleware
from fastapi.responses import JSONResponse, StreamingResponse, Response
from packaging import version

from vllm.engine.arg_utils import AsyncEngineArgs
from vllm.engine.async_llm_engine import AsyncLLMEngine
from vllm.entrypoints.openai.protocol import (
    CompletionRequest,
    CompletionResponse,
    CompletionResponseChoice,
    CompletionResponseStreamChoice,
    CompletionStreamResponse,
    ChatCompletionRequest,
    ChatCompletionResponse,
    ChatCompletionResponseChoice,
    ChatCompletionResponseStreamChoice,
    ChatCompletionStreamResponse,
    ChatMessage,
    DeltaMessage,
    ErrorResponse,
    LogProbs,
    ModelCard,
    ModelList,
    ModelPermission,
    UsageInfo,
)
from vllm.logger import init_logger
from vllm.outputs import RequestOutput
from vllm.sampling_params import SamplingParams
from vllm.sequence import PromptLogprobs
from vllm.transformers_utils.tokenizer import get_tokenizer
from vllm.utils import random_uuid

try:
    import fastchat
    from fastchat.conversation import Conversation, SeparatorStyle
    from fastchat.model.model_adapter import get_conversation_template

    _fastchat_available = True
except ImportError:
    _fastchat_available = False

TIMEOUT_KEEP_ALIVE = 5  # seconds

logger = init_logger(__name__)
served_model = None
app = fastapi.FastAPI()
engine = None


def create_error_response(status_code: HTTPStatus,
                          message: str) -> JSONResponse:
    return JSONResponse(
        ErrorResponse(message=message, type="invalid_request_error").dict(),
        status_code=status_code.value,
    )


@app.exception_handler(RequestValidationError)
async def validation_exception_handler(_, exc):
    return create_error_response(HTTPStatus.BAD_REQUEST, str(exc))


async def check_model(request) -> Optional[JSONResponse]:
    if request.model == served_model:
        return
    ret = create_error_response(
        HTTPStatus.NOT_FOUND,
        f"The model `{request.model}` does not exist.",
    )
    return ret


async def get_gen_prompt(request) -> str:
    if not _fastchat_available:
        raise ModuleNotFoundError(
            "fastchat is not installed. Please install fastchat to use "
            "the chat completion and conversation APIs: `$ pip install fschat`"
        )
    if version.parse(fastchat.__version__) < version.parse("0.2.23"):
        raise ImportError(
            f"fastchat version is low. Current version: {fastchat.__version__} "
            "Please upgrade fastchat to use: `$ pip install -U fschat`")

    conv = get_conversation_template(request.model)
    conv = Conversation(
        name=conv.name,
        system_template=conv.system_template,
        system_message=conv.system_message,
        roles=conv.roles,
        messages=list(conv.messages),  # prevent in-place modification
        offset=conv.offset,
        sep_style=SeparatorStyle(conv.sep_style),
        sep=conv.sep,
        sep2=conv.sep2,
        stop_str=conv.stop_str,
        stop_token_ids=conv.stop_token_ids,
    )

    if isinstance(request.messages, str):
        prompt = request.messages
    else:
        for message in request.messages:
            msg_role = message["role"]
            if msg_role == "system":
                conv.system_message = message["content"]
            elif msg_role == "user":
                conv.append_message(conv.roles[0], message["content"])
            elif msg_role == "assistant":
                conv.append_message(conv.roles[1], message["content"])
            else:
                raise ValueError(f"Unknown role: {msg_role}")

        # Add a blank message for the assistant.
        conv.append_message(conv.roles[1], None)
        prompt = conv.get_prompt()

    return prompt


async def check_length(
    request: Union[ChatCompletionRequest, CompletionRequest],
    prompt: Optional[str] = None,
    prompt_ids: Optional[List[int]] = None,
) -> Tuple[List[int], Optional[JSONResponse]]:
<<<<<<< HEAD
    assert not (prompt is None and prompt_ids is None) and not (
        prompt is not None and prompt_ids
        is not None), "Either prompt or prompt_ids should be provided."
    if prompt_ids is not None:
        input_ids = prompt_ids
    else:
        input_ids = tokenizer(prompt).input_ids
=======
    assert (not (prompt is None and prompt_ids is None)
            and not (prompt is not None and prompt_ids is not None)
            ), "Either prompt or prompt_ids should be provided."
    input_ids = prompt_ids if prompt_ids is not None else tokenizer(
        prompt).input_ids
>>>>>>> 7c600440
    token_num = len(input_ids)

    if request.max_tokens is None:
        request.max_tokens = max_model_len - token_num
    if token_num + request.max_tokens > max_model_len:
        return input_ids, create_error_response(
            HTTPStatus.BAD_REQUEST,
            f"This model's maximum context length is {max_model_len} tokens. "
            f"However, you requested {request.max_tokens + token_num} tokens "
            f"({token_num} in the messages, "
            f"{request.max_tokens} in the completion). "
            f"Please reduce the length of the messages or completion.",
        )
    else:
        return input_ids, None


@app.get("/health")
async def health() -> Response:
    """Health check."""
    return Response(status_code=200)


@app.get("/v1/models")
async def show_available_models():
    """Show available models. Right now we only have one model."""
    model_cards = [
        ModelCard(id=served_model,
                  root=served_model,
                  permission=[ModelPermission()])
    ]
    return ModelList(data=model_cards)


def create_logprobs(
    token_ids: List[int],
    top_logprobs: Optional[PromptLogprobs] = None,
    num_output_top_logprobs: Optional[int] = None,
    initial_text_offset: int = 0,
) -> LogProbs:
    """Create OpenAI-style logprobs."""
    logprobs = LogProbs()
    last_token_len = 0
    if num_output_top_logprobs:
        logprobs.top_logprobs = []
    for i, token_id in enumerate(token_ids):
        step_top_logprobs = top_logprobs[i]
        if step_top_logprobs is not None:
            token_logprob = step_top_logprobs[token_id]
        else:
            token_logprob = None
        token = tokenizer.convert_ids_to_tokens(token_id)
        logprobs.tokens.append(token)
        logprobs.token_logprobs.append(token_logprob)
        if len(logprobs.text_offset) == 0:
            logprobs.text_offset.append(initial_text_offset)
        else:
            logprobs.text_offset.append(logprobs.text_offset[-1] +
                                        last_token_len)
        last_token_len = len(token)

        if num_output_top_logprobs:
            logprobs.top_logprobs.append({
                tokenizer.convert_ids_to_tokens(i): p
                for i, p in step_top_logprobs.items()
                # Filter out additional logprobs for the chosen token
                # This ensures the same number of top logprobs requested
                if not (len(step_top_logprobs) > num_output_top_logprobs
                        and i == token_id)
            } if step_top_logprobs else None)
    return logprobs


@app.post("/v1/chat/completions")
async def create_chat_completion(request: ChatCompletionRequest,
                                 raw_request: Request):
    """Completion API similar to OpenAI's API.

    See  https://platform.openai.com/docs/api-reference/chat/create
    for the API specification. This API mimics the OpenAI ChatCompletion API.

    NOTE: Currently we do not support the following features:
        - function_call (Users should implement this by themselves)
        - logit_bias (to be supported by vLLM engine)
    """
    logger.info(f"Received chat completion request: {request}")

    error_check_ret = await check_model(request)
    if error_check_ret is not None:
        return error_check_ret

    if request.logit_bias is not None and len(request.logit_bias) > 0:
        # TODO: support logit_bias in vLLM engine.
        return create_error_response(HTTPStatus.BAD_REQUEST,
                                     "logit_bias is not currently supported")

    prompt = await get_gen_prompt(request)
    token_ids, error_check_ret = await check_length(request, prompt=prompt)
    if error_check_ret is not None:
        return error_check_ret

    model_name = request.model
    request_id = f"cmpl-{random_uuid()}"
    created_time = int(time.monotonic())
    try:
        spaces_between_special_tokens = request.spaces_between_special_tokens
        sampling_params = SamplingParams(
            n=request.n,
            presence_penalty=request.presence_penalty,
            frequency_penalty=request.frequency_penalty,
            temperature=request.temperature,
            top_p=request.top_p,
            stop=request.stop,
            stop_token_ids=request.stop_token_ids,
            max_tokens=request.max_tokens,
            best_of=request.best_of,
            top_k=request.top_k,
            ignore_eos=request.ignore_eos,
            use_beam_search=request.use_beam_search,
            skip_special_tokens=request.skip_special_tokens,
            spaces_between_special_tokens=spaces_between_special_tokens,
        )
    except ValueError as e:
        return create_error_response(HTTPStatus.BAD_REQUEST, str(e))

    result_generator = engine.generate(prompt, sampling_params, request_id,
                                       token_ids)

    def create_stream_response_json(
        index: int,
        text: str,
        finish_reason: Optional[str] = None,
        usage: Optional[UsageInfo] = None,
    ) -> str:
        choice_data = ChatCompletionResponseStreamChoice(
            index=index,
            delta=DeltaMessage(content=text),
            finish_reason=finish_reason,
        )
        response = ChatCompletionStreamResponse(
            id=request_id,
            created=created_time,
            model=model_name,
            choices=[choice_data],
        )
        if usage is not None:
            response.usage = usage
        # exclude unset to leave details out of each sse
        response_json = response.json(exclude_unset=True, ensure_ascii=False)

        return response_json

    async def completion_stream_generator() -> AsyncGenerator[str, None]:
        # First chunk with role
        for i in range(request.n):
            choice_data = ChatCompletionResponseStreamChoice(
                index=i,
                delta=DeltaMessage(role="assistant"),
                finish_reason=None,
            )
            chunk = ChatCompletionStreamResponse(id=request_id,
                                                 choices=[choice_data],
                                                 model=model_name)
            data = chunk.json(exclude_unset=True, ensure_ascii=False)
            yield f"data: {data}\n\n"

        previous_texts = [""] * request.n
        previous_num_tokens = [0] * request.n
        async for res in result_generator:
            res: RequestOutput
            for output in res.outputs:
                i = output.index
                delta_text = output.text[len(previous_texts[i]):]
                previous_texts[i] = output.text
                completion_tokens = len(output.token_ids)
                previous_num_tokens[i] = completion_tokens
                response_json = create_stream_response_json(
                    index=i,
                    text=delta_text,
                )
                yield f"data: {response_json}\n\n"
                if output.finish_reason is not None:
                    prompt_tokens = len(res.prompt_token_ids)
                    final_usage = UsageInfo(
                        prompt_tokens=prompt_tokens,
                        completion_tokens=completion_tokens,
                        total_tokens=prompt_tokens + completion_tokens,
                    )
                    response_json = create_stream_response_json(
                        index=i,
                        text="",
                        finish_reason=output.finish_reason,
                        usage=final_usage,
                    )
                    yield f"data: {response_json}\n\n"
        yield "data: [DONE]\n\n"

    # Streaming response
    if request.stream:
        return StreamingResponse(completion_stream_generator(),
                                 media_type="text/event-stream")

    # Non-streaming response
    final_res: RequestOutput = None
    async for res in result_generator:
        if await raw_request.is_disconnected():
            # Abort the request if the client disconnects.
            await engine.abort(request_id)
            return create_error_response(HTTPStatus.BAD_REQUEST,
                                         "Client disconnected")
        final_res = res
    assert final_res is not None
    choices = []
    for output in final_res.outputs:
        choice_data = ChatCompletionResponseChoice(
            index=output.index,
            message=ChatMessage(role="assistant", content=output.text),
            finish_reason=output.finish_reason,
        )
        choices.append(choice_data)

    num_prompt_tokens = len(final_res.prompt_token_ids)
    num_generated_tokens = sum(
        len(output.token_ids) for output in final_res.outputs)
    usage = UsageInfo(
        prompt_tokens=num_prompt_tokens,
        completion_tokens=num_generated_tokens,
        total_tokens=num_prompt_tokens + num_generated_tokens,
    )
    response = ChatCompletionResponse(
        id=request_id,
        created=created_time,
        model=model_name,
        choices=choices,
        usage=usage,
    )

    if request.stream:
        # When user requests streaming but we don't stream, we still need to
        # return a streaming response with a single event.
        response_json = response.json(ensure_ascii=False)

        async def fake_stream_generator() -> AsyncGenerator[str, None]:
            yield f"data: {response_json}\n\n"
            yield "data: [DONE]\n\n"

        return StreamingResponse(fake_stream_generator(),
                                 media_type="text/event-stream")

    return response


@app.post("/v1/completions")
async def create_completion(request: CompletionRequest, raw_request: Request):
    """Completion API similar to OpenAI's API.

    See https://platform.openai.com/docs/api-reference/completions/create
    for the API specification. This API mimics the OpenAI Completion API.

    NOTE: Currently we do not support the following features:
        - suffix (the language models we currently support do not support
          suffix)
        - logit_bias (to be supported by vLLM engine)
    """
    logger.info(f"Received completion request: {request}")

    error_check_ret = await check_model(request)
    if error_check_ret is not None:
        return error_check_ret

    # OpenAI API supports echoing the prompt when max_tokens is 0.
    echo_without_generation = request.echo and request.max_tokens == 0

    if request.suffix is not None:
        # The language models we currently support do not support suffix.
        return create_error_response(HTTPStatus.BAD_REQUEST,
                                     "suffix is not currently supported")

    if request.logit_bias is not None and len(request.logit_bias) > 0:
        # TODO: support logit_bias in vLLM engine.
        return create_error_response(HTTPStatus.BAD_REQUEST,
                                     "logit_bias is not currently supported")

    model_name = request.model
    request_id = f"cmpl-{random_uuid()}"

    use_token_ids = False
    if isinstance(request.prompt, list):
        if len(request.prompt) == 0:
            return create_error_response(HTTPStatus.BAD_REQUEST,
                                         "please provide at least one prompt")
        first_element = request.prompt[0]
        if isinstance(first_element, int):
            use_token_ids = True
            prompt = request.prompt
        elif isinstance(first_element, (str, list)):
            # TODO: handles multiple prompt case in list[list[int]]
            if len(request.prompt) > 1:
                return create_error_response(
                    HTTPStatus.BAD_REQUEST,
                    "multiple prompts in a batch is not currently supported",
                )
            use_token_ids = not isinstance(first_element, str)
            prompt = request.prompt[0]
    else:
        prompt = request.prompt

    if use_token_ids:
        _, error_check_ret = await check_length(request, prompt_ids=prompt)
    else:
        token_ids, error_check_ret = await check_length(request, prompt=prompt)
    if error_check_ret is not None:
        return error_check_ret

    created_time = int(time.monotonic())
    try:
        spaces_between_special_tokens = request.spaces_between_special_tokens
        sampling_params = SamplingParams(
            n=request.n,
            best_of=request.best_of,
            presence_penalty=request.presence_penalty,
            frequency_penalty=request.frequency_penalty,
            temperature=request.temperature,
            top_p=request.top_p,
            top_k=request.top_k,
            stop=request.stop,
            stop_token_ids=request.stop_token_ids,
            ignore_eos=request.ignore_eos,
            max_tokens=request.max_tokens
            if not echo_without_generation else 1,
            logprobs=request.logprobs,
            use_beam_search=request.use_beam_search,
            prompt_logprobs=request.logprobs if request.echo else None,
            skip_special_tokens=request.skip_special_tokens,
            spaces_between_special_tokens=spaces_between_special_tokens,
        )
    except ValueError as e:
        return create_error_response(HTTPStatus.BAD_REQUEST, str(e))

    if use_token_ids:
        result_generator = engine.generate(None,
                                           sampling_params,
                                           request_id,
                                           prompt_token_ids=prompt)
    else:
        result_generator = engine.generate(prompt, sampling_params, request_id,
                                           token_ids)

    # Similar to the OpenAI API, when n != best_of, we do not stream the
    # results. In addition, we do not stream the results when use beam search.
    stream = (request.stream
              and (request.best_of is None or request.n == request.best_of)
              and not request.use_beam_search)

    def create_stream_response_json(
        index: int,
        text: str,
        logprobs: Optional[LogProbs] = None,
        finish_reason: Optional[str] = None,
        usage: Optional[UsageInfo] = None,
    ) -> str:
        choice_data = CompletionResponseStreamChoice(
            index=index,
            text=text,
            logprobs=logprobs,
            finish_reason=finish_reason,
        )
        response = CompletionStreamResponse(
            id=request_id,
            created=created_time,
            model=model_name,
            choices=[choice_data],
        )
        if usage is not None:
            response.usage = usage
        response_json = response.json(exclude_unset=True, ensure_ascii=False)

        return response_json

    async def completion_stream_generator() -> AsyncGenerator[str, None]:
        previous_texts = [""] * request.n
        previous_num_tokens = [0] * request.n
        has_echoed = [False] * request.n
        async for res in result_generator:
            res: RequestOutput
            for output in res.outputs:
                i = output.index
                delta_text = output.text[len(previous_texts[i]):]
                token_ids = output.token_ids[previous_num_tokens[i]:]
                top_logprobs = output.logprobs[previous_num_tokens[i]:]
                offsets = len(previous_texts[i])
                if request.echo and not has_echoed[i]:
                    if not echo_without_generation:
                        delta_text = res.prompt + delta_text
                        token_ids = res.prompt_token_ids + token_ids
                        top_logprobs = res.prompt_logprobs + top_logprobs
                    else:
                        delta_text = res.prompt
                        token_ids = res.prompt_token_ids
                        top_logprobs = res.prompt_logprobs
                    has_echoed[i] = True
                if request.logprobs is not None:
                    logprobs = create_logprobs(
                        token_ids=token_ids,
                        top_logprobs=top_logprobs,
                        num_output_top_logprobs=request.logprobs,
                        initial_text_offset=offsets,
                    )
                else:
                    logprobs = None
                previous_texts[i] = output.text
                previous_num_tokens[i] = len(output.token_ids)
                finish_reason = output.finish_reason
                response_json = create_stream_response_json(
                    index=i,
                    text=delta_text,
                    logprobs=logprobs,
                    finish_reason=finish_reason,
                )
                yield f"data: {response_json}\n\n"
                if output.finish_reason is not None:
                    logprobs = (LogProbs()
                                if request.logprobs is not None else None)
                    prompt_tokens = len(res.prompt_token_ids)
                    completion_tokens = len(output.token_ids)
                    final_usage = UsageInfo(
                        prompt_tokens=prompt_tokens,
                        completion_tokens=completion_tokens,
                        total_tokens=prompt_tokens + completion_tokens,
                    )
                    response_json = create_stream_response_json(
                        index=i,
                        text="",
                        logprobs=logprobs,
                        finish_reason=output.finish_reason,
                        usage=final_usage,
                    )
                    yield f"data: {response_json}\n\n"
        yield "data: [DONE]\n\n"

    # Streaming response
    if stream:
        return StreamingResponse(completion_stream_generator(),
                                 media_type="text/event-stream")

    # Non-streaming response
    final_res: RequestOutput = None
    async for res in result_generator:
        if await raw_request.is_disconnected():
            # Abort the request if the client disconnects.
            await engine.abort(request_id)
            return create_error_response(HTTPStatus.BAD_REQUEST,
                                         "Client disconnected")
        final_res = res

    assert final_res is not None
    choices = []
    prompt_token_ids = final_res.prompt_token_ids
    prompt_logprobs = final_res.prompt_logprobs
    prompt_text = final_res.prompt
    for output in final_res.outputs:
        if request.logprobs is not None:
            if not echo_without_generation:
                token_ids = output.token_ids
                top_logprobs = output.logprobs
                if request.echo:
                    token_ids = prompt_token_ids + token_ids
                    top_logprobs = prompt_logprobs + top_logprobs
            else:
                token_ids = prompt_token_ids
                top_logprobs = prompt_logprobs
            logprobs = create_logprobs(
                token_ids=token_ids,
                top_logprobs=top_logprobs,
                num_output_top_logprobs=request.logprobs,
            )
        else:
            logprobs = None
        if not echo_without_generation:
            output_text = output.text
            if request.echo:
                output_text = prompt_text + output_text
        else:
            output_text = prompt_text
        choice_data = CompletionResponseChoice(
            index=output.index,
            text=output_text,
            logprobs=logprobs,
            finish_reason=output.finish_reason,
        )
        choices.append(choice_data)

    num_prompt_tokens = len(final_res.prompt_token_ids)
    num_generated_tokens = sum(
        len(output.token_ids) for output in final_res.outputs)
    usage = UsageInfo(
        prompt_tokens=num_prompt_tokens,
        completion_tokens=num_generated_tokens,
        total_tokens=num_prompt_tokens + num_generated_tokens,
    )
    response = CompletionResponse(
        id=request_id,
        created=created_time,
        model=model_name,
        choices=choices,
        usage=usage,
    )

    if request.stream:
        # When user requests streaming but we don't stream, we still need to
        # return a streaming response with a single event.
        response_json = response.json(ensure_ascii=False)

        async def fake_stream_generator() -> AsyncGenerator[str, None]:
            yield f"data: {response_json}\n\n"
            yield "data: [DONE]\n\n"

        return StreamingResponse(fake_stream_generator(),
                                 media_type="text/event-stream")

    return response


if __name__ == "__main__":
    parser = argparse.ArgumentParser(
        description="vLLM OpenAI-Compatible RESTful API server.")
    parser.add_argument("--host", type=str, default=None, help="host name")
    parser.add_argument("--port", type=int, default=8000, help="port number")
    parser.add_argument("--allow-credentials",
                        action="store_true",
                        help="allow credentials")
    parser.add_argument(
        "--allowed-origins",
        type=json.loads,
        default=["*"],
        help="allowed origins",
    )
    parser.add_argument(
        "--allowed-methods",
        type=json.loads,
        default=["*"],
        help="allowed methods",
    )
    parser.add_argument(
        "--allowed-headers",
        type=json.loads,
        default=["*"],
        help="allowed headers",
    )
    parser.add_argument(
        "--served-model-name",
        type=str,
        default=None,
        help="The model name used in the API. If not "
        "specified, the model name will be the same as "
        "the huggingface name.",
    )

    parser = AsyncEngineArgs.add_cli_args(parser)
    args = parser.parse_args()

    app.add_middleware(
        CORSMiddleware,
        allow_origins=args.allowed_origins,
        allow_credentials=args.allow_credentials,
        allow_methods=args.allowed_methods,
        allow_headers=args.allowed_headers,
    )

    logger.info(f"args: {args}")

    if args.served_model_name is not None:
        served_model = args.served_model_name
    else:
        served_model = args.model

    engine_args = AsyncEngineArgs.from_cli_args(args)
    engine = AsyncLLMEngine.from_engine_args(engine_args)
    engine_model_config = asyncio.run(engine.get_model_config())
    max_model_len = engine_model_config.max_model_len

    # A separate tokenizer to map token IDs to strings.
    tokenizer = get_tokenizer(
        engine_model_config.tokenizer,
        tokenizer_mode=engine_model_config.tokenizer_mode,
        trust_remote_code=engine_model_config.trust_remote_code)

    uvicorn.run(app,
                host=args.host,
                port=args.port,
                log_level="info",
                timeout_keep_alive=TIMEOUT_KEEP_ALIVE)<|MERGE_RESOLUTION|>--- conflicted
+++ resolved
@@ -137,21 +137,11 @@
     prompt: Optional[str] = None,
     prompt_ids: Optional[List[int]] = None,
 ) -> Tuple[List[int], Optional[JSONResponse]]:
-<<<<<<< HEAD
-    assert not (prompt is None and prompt_ids is None) and not (
-        prompt is not None and prompt_ids
-        is not None), "Either prompt or prompt_ids should be provided."
-    if prompt_ids is not None:
-        input_ids = prompt_ids
-    else:
-        input_ids = tokenizer(prompt).input_ids
-=======
     assert (not (prompt is None and prompt_ids is None)
             and not (prompt is not None and prompt_ids is not None)
             ), "Either prompt or prompt_ids should be provided."
     input_ids = prompt_ids if prompt_ids is not None else tokenizer(
         prompt).input_ids
->>>>>>> 7c600440
     token_num = len(input_ids)
 
     if request.max_tokens is None:
