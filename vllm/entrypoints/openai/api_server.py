--- conflicted
+++ resolved
@@ -21,12 +21,8 @@
                                               CompletionRequest, ErrorResponse)
 from vllm.entrypoints.openai.serving_chat import OpenAIServingChat
 from vllm.entrypoints.openai.serving_completion import OpenAIServingCompletion
-<<<<<<< HEAD
-from vllm.entrypoints.openai.serving_engine import LoRA
 from vllm.usage.usage_lib import UsageContext
-=======
 from vllm.logger import init_logger
->>>>>>> 1715056f
 
 TIMEOUT_KEEP_ALIVE = 5  # seconds
 
