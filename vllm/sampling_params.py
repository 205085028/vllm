--- conflicted
+++ resolved
@@ -78,13 +78,10 @@
             `logprobs+1` elements in the response.
         prompt_logprobs: Number of log probabilities to return per prompt token.
         skip_special_tokens: Whether to skip special tokens in the output.
-<<<<<<< HEAD
+        spaces_between_special_tokens: Whether to add spaces between special
+            tokens in the output.  Defaults to True.
         logits_processors: List of functions that modify logits based on
             previously generated tokens.
-=======
-        spaces_between_special_tokens: Whether to add spaces between special
-            tokens in the output.  Defaults to True.
->>>>>>> 7013a801
     """
 
     def __init__(
@@ -107,11 +104,8 @@
         logprobs: Optional[int] = None,
         prompt_logprobs: Optional[int] = None,
         skip_special_tokens: bool = True,
-<<<<<<< HEAD
+        spaces_between_special_tokens: bool = True,
         logits_processors: Optional[List[LogitsProcessor]] = None,
-=======
-        spaces_between_special_tokens: bool = True,
->>>>>>> 7013a801
     ) -> None:
         self.n = n
         self.best_of = best_of if best_of is not None else n
@@ -139,12 +133,9 @@
         self.logprobs = logprobs
         self.prompt_logprobs = prompt_logprobs
         self.skip_special_tokens = skip_special_tokens
-<<<<<<< HEAD
+        self.spaces_between_special_tokens = spaces_between_special_tokens
         self.logits_processors = logits_processors
-=======
-        self.spaces_between_special_tokens = spaces_between_special_tokens
->>>>>>> 7013a801
-
+        
         self._verify_args()
         if self.use_beam_search:
             self._verify_beam_search()
