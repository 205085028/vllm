--- conflicted
+++ resolved
@@ -282,11 +282,8 @@
             context_lens=context_lens_tensor,
             max_context_len=max_context_len,
             block_tables=block_tables_tensor,
-<<<<<<< HEAD
             get_prompt_logprobs=get_prompt_logprobs,
-=======
             sliding_window=self.sliding_window,
->>>>>>> e2fb71ec
         )
         return tokens_tensor, positions_tensor, input_metadata
 
