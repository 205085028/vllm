import contextlib
import time
from typing import Dict, List, Optional, Tuple, Set, Union

import numpy as np
import torch
import torch.nn as nn

from vllm.config import (DeviceConfig, ModelConfig, LoRAConfig, ParallelConfig,
                         SchedulerConfig)
from vllm.logger import init_logger
from vllm.model_executor import get_model, InputMetadata, SamplingMetadata
from vllm.model_executor.parallel_utils import cupy_utils
from vllm.model_executor.parallel_utils.communication_op import (
    broadcast_tensor_dict)
from vllm.model_executor.parallel_utils.parallel_state import (
    with_cupy_nccl_for_all_reduce)
from vllm.model_executor.parallel_utils import custom_all_reduce
from vllm.sampling_params import SamplingParams, SamplingType
from vllm.sequence import SamplerOutput, SequenceData, SequenceGroupMetadata
from vllm.lora.worker_manager import LRUCacheWorkerLoRAManager
from vllm.lora.layers import LoRAMapping
from vllm.lora.request import LoRARequest
from vllm.utils import in_wsl, measure_cuda_memory

logger = init_logger(__name__)

KVCache = Tuple[torch.Tensor, torch.Tensor]
_PAD_SLOT_ID = -1
LORA_WARMUP_RANK = 8
_BATCH_SIZE_ALIGNMENT = 8
# Capture graphs for token size 1, 2, 4, 8, 16, 24, 32, 40, ..., 256.
# NOTE: _get_graph_batch_size needs to be updated if this list is changed.
_BATCH_SIZES_TO_CAPTURE = [1, 2, 4] + [
    _BATCH_SIZE_ALIGNMENT * i for i in range(1, 33)
]


class ModelRunner:

    def __init__(
        self,
        model_config: ModelConfig,
        parallel_config: ParallelConfig,
        scheduler_config: SchedulerConfig,
        device_config: DeviceConfig,
        lora_config: Optional[LoRAConfig],
        kv_cache_dtype: Optional[str] = "auto",
        is_driver_worker: bool = False,
    ):
        self.model_config = model_config
        self.parallel_config = parallel_config
        self.scheduler_config = scheduler_config
        self.lora_config = lora_config
        self.is_driver_worker = is_driver_worker

        # model_config can be None in tests/samplers/test_sampler.py.
        # FIXME(woosuk): This is a hack to make the tests work. Refactor this.
        self.sliding_window = (model_config.get_sliding_window()
                               if model_config is not None else None)

        self.device_config = (device_config
                              if device_config is not None else DeviceConfig())
        self.device = self.device_config.device

        self.model = None
        self.block_size = None  # Set after initial profiling.
        self.lora_manager = None

        self.graph_runners: Dict[int, CUDAGraphRunner] = {}
        self.graph_memory_pool = None  # Set during graph capture.

        self.max_context_len_to_capture = (
            self.model_config.max_context_len_to_capture
            if self.model_config is not None else 0)
        # When using CUDA graph, the input block tables must be padded to
        # max_context_len_to_capture. However, creating the block table in
        # Python can be expensive. To optimize this, we cache the block table
        # in numpy and only copy the actual input content at every iteration.
        # The shape of the cached block table will be
        # (max batch size to capture, max context len to capture / block size).
        self.graph_block_tables = None  # Set after initial profiling.
        # cache in_wsl result
        self.in_wsl = in_wsl()
        self.kv_cache_dtype = kv_cache_dtype

        # Set enforce_eager to True for Neuron backend, to avoid capturing graph
        if self.device_config.is_neuron:
            self.model_config.enforce_eager = True

    def load_model(self) -> None:
        with measure_cuda_memory() as m:
            self.model = get_model(self.model_config,
                                   self.device_config,
                                   lora_config=self.lora_config,
                                   parallel_config=self.parallel_config,
                                   scheduler_config=self.scheduler_config)

        self.model_memory_usage = m.consumed_memory
        logger.info(
            f"Loading model weights took {self.model_memory_usage / float(2**30):.4f} GB"
        )

        vocab_size = self.model.config.vocab_size

        if self.lora_config:
            assert hasattr(
                self.model, "supported_lora_modules"
            ) and self.model.supported_lora_modules, "Model does not support LoRA"
            assert hasattr(
                self.model,
                "embedding_modules"), "Model does not have embedding_modules"
            assert hasattr(self.model, "embedding_padding_modules"
                           ), "Model does not have embedding_padding_modules"
            self.lora_manager = LRUCacheWorkerLoRAManager(
                self.scheduler_config.max_num_seqs,
                self.scheduler_config.max_num_batched_tokens, vocab_size,
                self.lora_config, self.device, self.model.embedding_modules,
                self.model.embedding_padding_modules)
            self.model = self.lora_manager.create_lora_manager(self.model)

    def set_block_size(self, block_size: int) -> None:
        self.block_size = block_size

        self.graph_block_tables = np.zeros(
            (max(_BATCH_SIZES_TO_CAPTURE), self.get_max_block_per_batch()),
            dtype=np.int32)

    def get_max_block_per_batch(self):
        block_size = self.block_size
        return (self.max_context_len_to_capture + block_size - 1) // block_size

    def _prepare_prompt_v2(
        self,
        seq_group_metadata_list: List[SequenceGroupMetadata],
    ) -> Tuple[torch.Tensor, torch.Tensor, InputMetadata, List[int], List[int],
               List[int], List[int], Set[LoRARequest]]:
        """Process prompt requests and prepare data structure
        that is converted to tensors.

        All tokens are coalesced into a single dimension instead of
        having a batch dimension. It is to avoid unnecessary paddings.
        """
        input_tokens: List[int] = []
        input_positions: List[int] = []
        slot_mapping: List[int] = []
        lora_index_mapping: List[int] = []
        lora_prompt_mapping: List[int] = []
        lora_requests: Set[LoRARequest] = set()

        prompt_lens: List[int] = []
        context_lens: List[int] = []
        subquery_lens: List[int] = []
        # [batch_size, block_numbers]. The block tables. First
        # dimension corresponds to each batch. Second dimension
        # corresponds to block numbers for a list of tokens.
        # Second dimension's each index can contain up to
        # block_size tokens.
        block_tables: List[List[int]] = []
        # The number of prefill requests that are chunked from
        # seq_group_metadata_list. Note that the last chunked
        # is not considered as chunked prefill request.
        num_chunked_prefill = 0
        for seq_group_metadata in seq_group_metadata_list:
            assert seq_group_metadata.is_prompt
            seq_ids = list(seq_group_metadata.seq_data.keys())
            assert len(seq_ids) == 1
            seq_id = seq_ids[0]

            seq_data = seq_group_metadata.seq_data[seq_id]
            prefill_start, prefill_end = seq_data.get_prefill_range()
            prompt_tokens = seq_data.get_token_ids()[prefill_start:prefill_end]
            prompt_len = len(prompt_tokens)
            prompt_lens.append(prompt_len)

            computed_len = prefill_start

            # NOTE: This only works for oooooooxxx style attention.
            computed_block_nums = seq_group_metadata.computed_block_nums
            prefix_caching_enabled = (computed_block_nums is not None
                and len(computed_block_nums) > 0
                and self.sliding_window is None)

            if seq_group_metadata.is_chunked_prefill:
                num_chunked_prefill += 1
                # TODO(sang): Support prefix caching.
                if prefix_caching_enabled:
                    raise RuntimeError(
                        "chunked prefill cannot be used with prefix caching now."
                    )

            if prefix_caching_enabled:
                # Prefix is not supported with sliding_window
                computed_len = len(computed_block_nums) * self.block_size
                prompt_tokens = prompt_tokens[computed_len:]
                block_tables.append(computed_block_nums)
            # elif self.scheduler_config.chunked_prefill_enabled:
            else:
                # Update the block table so that KV cache location
                # can be found. TODO(sang): Make it work with
                # prefix caching.
                # This only happens when it is profiling run.
                if seq_group_metadata.block_tables is None:
                    block_tables.append([])
                else:
                    block_table = seq_group_metadata.block_tables[seq_id]
                    block_tables.append(block_table)
                computed_len = prefill_start
            # else:
            #     # Normal prefill. Don't update the block table because
            #     # we don't need to use KV cacahe when running attentions.
            #     block_tables.append([])
            #     assert prefill_start == 0
            #     computed_len = prefill_start

            context_lens.append(computed_len)
            subquery_lens.append(prefill_end - computed_len)

            input_tokens.extend(prompt_tokens)
            # NOTE(woosuk): Here we assume that the first token in the prompt
            # is always the first token in the sequence.
            # NOTE(sang): prefill_end is always # of prompts if chunked
            # prefill is not enabled. Prefix caching is not working with
            # chunked prefill now.
            input_positions.extend(
                range(computed_len, prefill_end))
            lora_id = seq_group_metadata.lora_int_id

            if lora_id > 0:
                lora_requests.add(seq_group_metadata.lora_request)

            lora_index_mapping += [lora_id] * (prompt_len - computed_len)
            lora_prompt_mapping.extend(
                [lora_id] *
                (prompt_len - computed_len
                 if seq_group_metadata.sampling_params.prompt_logprobs else 1))

            if seq_group_metadata.block_tables is None:
                # During memory profiling, the block tables are not initialized
                # yet. In this case, we just use a dummy slot mapping.
                slot_mapping.extend([_PAD_SLOT_ID] * prompt_len)
                continue

            # Compute the slot mapping.
            block_table = seq_group_metadata.block_tables[seq_id]
            # Mask the [0, start_idx) tokens of the prompt with _PAD_SLOT_ID,
            # where start_idx is max(0, prompt_len - sliding_window).
            # For example, if the prompt len is 10, sliding window is 8, and
            # block size is 4, the first two tokens are masked and the slot
            # mapping will be [-1, -1, 2, 3, 4, 5, 6, 7, 0, 1].
            start_idx = 0
            if self.sliding_window is not None:
                assert computed_len == 0, (
                    "Prefix caching is currently not supported with "
                    "sliding window attention")
                start_idx = max(0, prompt_len - self.sliding_window)

            for i in range(computed_len, prefill_end):
                if i < start_idx:
                    slot_mapping.append(_PAD_SLOT_ID)
                    continue

                block_number = block_table[i // self.block_size]
                block_offset = i % self.block_size
                slot = block_number * self.block_size + block_offset
                slot_mapping.append(slot)

        return (input_tokens, input_positions, slot_mapping,
                lora_index_mapping, lora_prompt_mapping, lora_requests,
                prompt_lens, context_lens, subquery_lens,
                block_tables, num_chunked_prefill)

<<<<<<< HEAD
    def _prepare_decode_v2(
=======
        torch.cumsum(prompt_lens_tensor,
                     dim=0,
                     dtype=start_loc_tensor.dtype,
                     out=start_loc_tensor[1:])

        input_metadata = InputMetadata(
            is_prompt=True,
            slot_mapping=slot_mapping,
            prompt_lens=prompt_lens_tensor,
            num_chunked_prefill=num_chunked_prefill,
            num_prompt_tokens=num_prompt_tokens,
            num_generation_tokens=0,
            max_seq_len=max_prompt_len,
            start_loc=start_loc_tensor,
            max_context_len=None,
            context_lens=context_lens_tensor,
            block_tables=block_tables,
            use_cuda_graph=False,
            kv_cache_dtype=self.kv_cache_dtype,
        )

        return (input_tokens, input_positions, input_metadata, prompt_lens,
                subquery_lens, lora_index_mapping, lora_prompt_mapping,
                lora_requests)

    def _prepare_decode(
>>>>>>> f76c5dca
        self,
        seq_group_metadata_list: List[SequenceGroupMetadata],
    ) -> Tuple[torch.Tensor, torch.Tensor, InputMetadata, List[int], List[int],
               Set[LoRARequest]]:
        input_tokens: List[int] = []
        input_positions: List[int] = []
        slot_mapping: List[int] = []
        context_lens: List[int] = []
        block_tables: List[List[int]] = []
        lora_index_mapping: List[int] = []
        lora_prompt_mapping: List[int] = []
        lora_requests: Set[LoRARequest] = set()

        for seq_group_metadata in seq_group_metadata_list:
            assert not seq_group_metadata.is_prompt

            seq_ids = list(seq_group_metadata.seq_data.keys())
            lora_id = seq_group_metadata.lora_int_id

            if lora_id > 0:
                lora_requests.add(seq_group_metadata.lora_request)

            for seq_id in seq_ids:
                seq_data = seq_group_metadata.seq_data[seq_id]
                generation_token = seq_data.get_last_token_id()
                input_tokens.append(generation_token)

                seq_len = seq_data.get_len()
                position = seq_len - 1
                input_positions.append(position)

                context_len = seq_len if self.sliding_window is None else min(
                    seq_len, self.sliding_window)
                context_lens.append(context_len)

                block_table = seq_group_metadata.block_tables[seq_id]
                block_number = block_table[position // self.block_size]
                block_offset = position % self.block_size
                slot = block_number * self.block_size + block_offset
                slot_mapping.append(slot)
                lora_index_mapping.append(lora_id)
                lora_prompt_mapping.append(lora_id)

                if self.sliding_window is not None:
                    sliding_window_blocks = (self.sliding_window //
                                             self.block_size)
                    block_table = block_table[-sliding_window_blocks:]
                block_tables.append(block_table)

        # vLLM uses cuda graph only for decoding requests.
        # See `capture_model` API for more details.
        # For decoding requests, batch_size == input_tokens.
        batch_size = len(input_tokens)
        max_context_len = max(context_lens, default=0)
        use_captured_graph = (
            not self.model_config.enforce_eager
            and batch_size <= _BATCH_SIZES_TO_CAPTURE[-1]
            and max_context_len <= self.max_context_len_to_capture)

        return (input_tokens, input_positions, slot_mapping, context_lens,
                block_tables, lora_index_mapping, lora_prompt_mapping,
                lora_requests, use_captured_graph)


    def _prepare_mixed_batch(
        self, seq_group_metadata_list: List[SequenceGroupMetadata]
    ) -> Tuple[torch.Tensor, torch.Tensor, InputMetadata, torch.Tensor, torch.Tensor,
               torch.Tensor, Set[LoRARequest]]:
        """Create input tensors and metadata that's needed for
        running prefill and decode requests. The returned tensor
        includes input tensors and metadata of prefill
        and decoding requests. By default, the returned tensor only
        inlucdes EITHER prefill or decode requests, but if chunked
        prefill is enabled, both requests can coalesced to the same tensors.
        Each tensor is always ordered. I.e., prefill inputs are
        coming first, and decoding inputs are coming later based on
        the order of a given seq_group_metadata_list.

        It automatically adds padding that's required to run cuda graph.
        NOTE: cuda graph is not used if prompt requests are included
        in return tensors.

        If the input tensors contain prompt tokens, the layout is as follows:	
        |<---------------------- num_valid_tokens ---------------------->|	
        |<--------------- num_prompt_tokens -------------->|	
        |<--prompt_0-->|<--prompt_1-->|...|<--prompt_N-1-->|<--padding-->|	

        Otherwise, the layout is as follows:	
        |<------------------ num_valid_tokens ------------------->|	
        |<------- num_generation_tokens (M) ------->|	
        |<--generation_0-->|...|<--generation_M-1-->|<--padding-->|	

        The prompts might have different lengths, while the generation tokens always	
        have length 1. The paddings are appended to make the input length a multiple	
        of 8, which is desirable for Tensor Cores.

        If chunked prefill is enabled, the input will include both prompt tokens
        and generation tokens. The layout is as follows:
        |<---------------------- num_valid_tokens -------------------------->|
        |<--------- num_prompt_tokens ----->|<--- num_generation_tokens----->|
        |<-prompt_0->|<-prompt_1->|...|<pad>||<-gen_0->|<-gen_1->|.....|<pad>|


        Arguments:
            seq_group_metadata_list: The list of requests.

        Returns:
            input_tokens: [batch_size]. Token ID of each token
                coalesced to a flattened tensor. Padded.
            input_positions: [batch_size]. Index from the beginning
                of the sequence to the end of the sequence. Note that
                if prefix caching is used or chunked prefill is enabled,
                it could be shorter than actual prompt lengths. Padded.
            input_metadata: The metadata that's needed to run a model.
            subquery_lens: [batch_size]. The length of the sequence that's
                going to processed. The total number of tokens processed
                with this run is context_lens[i] + subquery_lens[i].
                Padded.
            TODO(sang): Fill it up.
            lora_index_mapping:
            lora_prompt_mapping:
            lora_requests:
        """
        prefill_reqs = []
        decode_reqs = []
        for seq_group_metadata in seq_group_metadata_list:
            if seq_group_metadata.is_prompt:
                prefill_reqs.append(seq_group_metadata)
            else:
                decode_reqs.append(seq_group_metadata)

        # Prepare inputs for both prefill and decoding phases
        # and concatenate. If chunked prefill is enabled,
        # requests are batched together. Otherwise,
        # only prefill or decoding requests should be received.
        if not self.scheduler_config.chunked_prefill_enabled:
            assert (len(prefill_reqs) and len(decode_reqs)) == 0

        (input_tokens, input_positions, slot_mapping, lora_index_mapping,
         lora_prompt_mapping, lora_requests, prompt_lens, context_lens,
        subquery_lens, block_tables, num_chunked_prefill
         ) = self._prepare_prompt_v2(prefill_reqs)

        (input_tokens_decode, input_positions_decode, slot_mapping_decode,
         context_lens_decode, block_tables_decode, lora_index_mapping_decode,
         lora_prompt_mapping_decode, lora_requests_decode, use_captured_graph
         ) = self._prepare_decode_v2(decode_reqs)
        # Cuda graph is used only when there's decoding only
        # requests. Note that chunked prefill also doesn't use
        # cuda graph.
        if len(prefill_reqs) > 0:
            use_captured_graph = False

        # Pad prompt inputs. Align to batch size (8 by default) to utilize tensor cores.
        input_tokens = _pad_to_batch_alignment(input_tokens, pad=0)
        input_positions = _pad_to_batch_alignment(input_positions, pad=0)
        slot_mapping = _pad_to_batch_alignment(slot_mapping, pad=-1)
        lora_index_mapping = _pad_to_batch_alignment(lora_index_mapping, pad=0)

        # Pad decode inputs if cuda graph is used so that we can use pre-cached
        # batch size.
        if use_captured_graph:
            input_tokens_decode = _pad_to_batch_alignment(input_tokens_decode, pad=0)
            input_positions_decode = _pad_to_batch_alignment(input_positions_decode, pad=0)
            slot_mapping_decode = _pad_to_batch_alignment(slot_mapping_decode, pad=-1)
            lora_index_mapping_decode = _pad_to_batch_alignment(lora_index_mapping_decode, pad=0)
            context_lens_decode = _pad_to_batch_alignment(context_lens_decode, pad=0)
            block_tables_decode = _pad_to_batch_alignment(block_tables_decode, pad=[])

        num_prompt_tokens = len(input_tokens)
        num_generation_tokens = len(input_tokens_decode)

        # Concatenate inputs.
        input_tokens.extend(input_tokens_decode)
        input_positions.extend(input_positions_decode)
        slot_mapping.extend(slot_mapping_decode)
        lora_index_mapping.extend(lora_index_mapping_decode)
        lora_prompt_mapping.extend(lora_prompt_mapping_decode)
        lora_requests.update(lora_requests_decode)
        context_lens.extend(context_lens_decode)
        block_tables.extend(block_tables_decode)

        # Create tensors.
        input_tokens = torch.tensor(input_tokens, dtype=torch.long, device=self.device)
        input_positions = torch.tensor(
            input_positions, dtype=torch.long, device=self.device)
        slot_mapping = torch.tensor(slot_mapping, dtype=torch.long, device=self.device)
        context_lens_tensor = torch.tensor(context_lens,
                                           dtype=torch.int,
                                           device=self.device)

        # Prepare block table tensors.
        if use_captured_graph:
            # NOTE: cuda-graph is not used only when all requests
            # are decoding requests.
            batch_size = _get_graph_batch_size(len(seq_group_metadata_list))
            # The shape of graph_block_tables is
            # [max batch size, max context len // block size].
            input_block_tables = self.graph_block_tables[:batch_size]
            for i, block_table in enumerate(block_tables):
                if block_table:
                    input_block_tables[i, :len(block_table)] = block_table
            block_tables = torch.tensor(input_block_tables, device=self.device)
        else:
            max_block_table_len = max(
                len(block_table) for block_table in block_tables)
            block_tables = _make_tensor_with_pad(
                block_tables,
                max_len=max_block_table_len,
                pad=0,
                dtype=torch.int,
                device=self.device,
            )

        prompt_lens_tensor = torch.tensor(prompt_lens,
                                          dtype=torch.long,
                                          device=self.device)

        # Cumulative index of each prompt. [prompt_lens + 1]
        # [0, 0+1th, 0+1th+2nd, ...]
        start_loc_tensor = torch.zeros(prompt_lens_tensor.shape[0] + 1,
                                       dtype=torch.long,
                                       device=self.device)

        torch.cumsum(prompt_lens_tensor,
                     dim=0,
                     dtype=start_loc_tensor.dtype,
                     out=start_loc_tensor[1:])

        input_metadata = InputMetadata(
            slot_mapping=slot_mapping,
            prompt_lens=prompt_lens_tensor,
            num_chunked_prefill=num_chunked_prefill,
            num_prompt_tokens=num_prompt_tokens,
            num_generation_tokens=num_generation_tokens,
            start_loc=start_loc_tensor,
            max_context_len=max(context_lens, default=0),
            context_lens=context_lens_tensor,
            block_tables=block_tables,
            use_cuda_graph=use_captured_graph,
            kv_cache_dtype=self.kv_cache_dtype,
        )

        return (input_tokens, input_positions, input_metadata,
                subquery_lens, prompt_lens, lora_index_mapping, lora_prompt_mapping,
                lora_requests)

    # def _prepare_prompt(
    #     self,
    #     seq_group_metadata_list: List[SequenceGroupMetadata],
    # ) -> Tuple[torch.Tensor, torch.Tensor, InputMetadata, List[int], List[int],
    #            List[int], List[int], Set[LoRARequest]]:
    #     assert len(seq_group_metadata_list) > 0
    #     input_tokens: List[int] = []
    #     input_positions: List[int] = []
    #     slot_mapping: List[int] = []
    #     lora_index_mapping: List[int] = []
    #     lora_prompt_mapping: List[int] = []
    #     lora_requests: Set[LoRARequest] = set()

    #     prompt_lens: List[int] = []
    #     context_lens: List[int] = []
    #     subquery_lens: List[int] = []
    #     prefix_block_tables: List[List[int]] = []
    #     num_chunked_prefill = 0
    #     # Whether or not if any seq_group has prefix cached.
    #     # print("SANG-TODO # of requests (seq_group_metadata_list): ",
    #     #       len(seq_group_metadata_list))
    #     for seq_group_metadata in seq_group_metadata_list:
    #         assert seq_group_metadata.is_prompt
    #         seq_ids = list(seq_group_metadata.seq_data.keys())
    #         assert len(seq_ids) == 1
    #         seq_id = seq_ids[0]

    #         if seq_group_metadata.is_chunked_prefill:
    #             num_chunked_prefill += 1
    #             # TODO(sang): Support prefix caching.
    #             if seq_group_metadata.computed_block_nums is not None:
    #                 raise RuntimeError(
    #                     "chunked prefill cannot be used with prefix caching now."
    #                 )

    #         seq_data = seq_group_metadata.seq_data[seq_id]
    #         prefill_start, prefill_end = seq_data.get_prefill_range()
    #         prompt_tokens = seq_data.get_token_ids()[prefill_start:prefill_end]
    #         prompt_len = len(prompt_tokens)
    #         prompt_lens.append(prompt_len)

    #         computed_len = prefill_start

    #         # NOTE: This only works for oooooooxxx style attention.
    #         computed_block_nums = seq_group_metadata.computed_block_nums
    #         if computed_block_nums is not None and len(
    #                 computed_block_nums) > 0 and self.sliding_window is None:
    #             # Prefix is not supported with sliding_window
    #             computed_len = len(computed_block_nums) * self.block_size
    #             prompt_tokens = prompt_tokens[computed_len:]
    #             prefix_block_tables.append(computed_block_nums)
    #             context_len = computed_len
    #         else:
    #             prefix_block_tables.append([])
    #             context_len = 0
    #         # actual prompt lens
    #         context_lens.append(context_len)
    #         subquery_lens.append(prompt_len - computed_len)

    #         input_tokens.extend(prompt_tokens)
    #         # NOTE(woosuk): Here we assume that the first token in the prompt
    #         # is always the first token in the sequence.
    #         # NOTE(sang): prefill_end is always # of prompts if chunked
    #         # prefill is not enabled. Prefix caching is not working with
    #         # chunked prefill now.
    #         input_positions.extend(
    #             list(range(computed_len, computed_len + prefill_end)))
    #         lora_id = seq_group_metadata.lora_int_id

    #         if lora_id > 0:
    #             lora_requests.add(seq_group_metadata.lora_request)

    #         lora_index_mapping += [lora_id] * (prompt_len - computed_len)
    #         lora_prompt_mapping.extend(
    #             [lora_id] *
    #             (prompt_len - computed_len
    #              if seq_group_metadata.sampling_params.prompt_logprobs else 1))

    #         if seq_group_metadata.block_tables is None:
    #             # During memory profiling, the block tables are not initialized
    #             # yet. In this case, we just use a dummy slot mapping.
    #             slot_mapping.extend([_PAD_SLOT_ID] * prompt_len)
    #             continue

    #         # Compute the slot mapping.
    #         block_table = seq_group_metadata.block_tables[seq_id]
    #         # Mask the [0, start_idx) tokens of the prompt with _PAD_SLOT_ID,
    #         # where start_idx is max(0, prompt_len - sliding_window).
    #         # For example, if the prompt len is 10, sliding window is 8, and
    #         # block size is 4, the first two tokens are masked and the slot
    #         # mapping will be [-1, -1, 2, 3, 4, 5, 6, 7, 0, 1].
    #         start_idx = 0
    #         if self.sliding_window is not None:
    #             assert computed_len == 0, (
    #                 "Prefix caching is currently not supported with "
    #                 "sliding window attention")
    #             start_idx = max(0, prompt_len - self.sliding_window)

    #         # If chunked prefill is enabled, computed_len is always 0.
    #         # TODO(sang) This is hack. We should clean it up when
    #         # supporting prefix cache + chunked prefill.
    #         if computed_len == 0:
    #             computed_len = prefill_start

    #         for i in range(computed_len, prefill_end):
    #             if i < start_idx:
    #                 slot_mapping.append(_PAD_SLOT_ID)
    #                 continue

    #             block_number = block_table[i // self.block_size]
    #             block_offset = i % self.block_size
    #             slot = block_number * self.block_size + block_offset
    #             slot_mapping.append(slot)

    #     max_prompt_len = max(subquery_lens)
    #     num_prompt_tokens = len(input_tokens)
    #     assert max_prompt_len > 0
    #     # Pad tokens to better utilize tensor cores although
    #     # cuda graph is not enabled.
    #     input_tokens = _make_tensor_with_pad_for_alignment(input_tokens,
    #                                                        pad=0,
    #                                                        dtype=torch.long,
    #                                                        device=self.device)
    #     input_positions = _make_tensor_with_pad_for_alignment(
    #         input_positions, pad=0, dtype=torch.long, device=self.device)
    #     slot_mapping = _make_tensor_with_pad_for_alignment(slot_mapping,
    #                                                        pad=_PAD_SLOT_ID,
    #                                                        dtype=torch.long,
    #                                                        device=self.device)
    #     lora_index_mapping = _pad_to_alignment(lora_index_mapping,
    #                                            _get_graph_batch_size(
    #                                                len(lora_index_mapping)),
    #                                            pad=0)

    #     context_lens_tensor = torch.tensor(context_lens,
    #                                        dtype=torch.int,
    #                                        device=self.device)
    #     # Prepare prefix block tables
    #     max_prompt_block_table_len = max(len(t) for t in prefix_block_tables)
    #     block_tables = _make_tensor_with_pad(
    #         prefix_block_tables,
    #         max_len=max_prompt_block_table_len,
    #         pad=0,
    #         dtype=torch.int,
    #         device=self.device,
    #     )
    #     prompt_lens_tensor = torch.tensor(prompt_lens,
    #                                       dtype=torch.long,
    #                                       device=self.device)

    #     # Cumulative index of each prompt. [prompt_lens + 1]
    #     # [0, 0+1th, 0+1th+2nd, ...]
    #     start_loc_tensor = torch.zeros(prompt_lens_tensor.shape[0] + 1,
    #                                    dtype=torch.long,
    #                                    device=self.device)

    #     torch.cumsum(prompt_lens_tensor,
    #                  dim=0,
    #                  dtype=start_loc_tensor.dtype,
    #                  out=start_loc_tensor[1:])

    #     input_metadata = InputMetadata(
    #         slot_mapping=slot_mapping,
    #         prompt_lens=prompt_lens_tensor,
    #         num_chunked_prefill=num_chunked_prefill,
    #         num_prompt_tokens=num_prompt_tokens,
    #         num_generation_tokens=0,
    #         max_seq_len=max_prompt_len,
    #         start_loc=start_loc_tensor,
    #         max_context_len=None,
    #         context_lens=context_lens_tensor,
    #         block_tables=block_tables,
    #         use_cuda_graph=False,
    #         kv_cache_dtype=self.kv_cache_dtype,
    #         flash_style=self.flash_style,
    #     )
    #     return (input_tokens, input_positions, input_metadata, prompt_lens,
    #             subquery_lens, lora_index_mapping, lora_prompt_mapping,
    #             lora_requests)

    # def _prepare_decode(
    #     self,
    #     seq_group_metadata_list: List[SequenceGroupMetadata],
    # ) -> Tuple[torch.Tensor, torch.Tensor, InputMetadata, List[int], List[int],
    #            Set[LoRARequest]]:
    #     assert len(seq_group_metadata_list) > 0
    #     input_tokens: List[int] = []
    #     input_positions: List[int] = []
    #     slot_mapping: List[int] = []
    #     context_lens: List[int] = []
    #     block_tables: List[List[int]] = []
    #     lora_index_mapping: List[int] = []
    #     lora_prompt_mapping: List[int] = []
    #     lora_requests: Set[LoRARequest] = set()

    #     for seq_group_metadata in seq_group_metadata_list:
    #         assert not seq_group_metadata.is_prompt

    #         seq_ids = list(seq_group_metadata.seq_data.keys())
    #         lora_id = seq_group_metadata.lora_int_id

    #         if lora_id > 0:
    #             lora_requests.add(seq_group_metadata.lora_request)

    #         for seq_id in seq_ids:
    #             seq_data = seq_group_metadata.seq_data[seq_id]
    #             generation_token = seq_data.get_last_token_id()
    #             input_tokens.append(generation_token)

    #             seq_len = seq_data.get_len()
    #             position = seq_len - 1
    #             input_positions.append(position)

    #             context_len = seq_len if self.sliding_window is None else min(
    #                 seq_len, self.sliding_window)
    #             context_lens.append(context_len)

    #             block_table = seq_group_metadata.block_tables[seq_id]
    #             block_number = block_table[position // self.block_size]
    #             block_offset = position % self.block_size
    #             slot = block_number * self.block_size + block_offset
    #             slot_mapping.append(slot)
    #             lora_index_mapping.append(lora_id)
    #             lora_prompt_mapping.append(lora_id)

    #             if self.sliding_window is not None:
    #                 sliding_window_blocks = (self.sliding_window //
    #                                          self.block_size)
    #                 block_table = block_table[-sliding_window_blocks:]
    #             block_tables.append(block_table)

    #     # vLLM uses cuda graph only for decoding requests.
    #     # See `capture_model` API for more details.
    #     # For decoding requests, batch_size == input_tokens.
    #     batch_size = len(input_tokens)
    #     max_context_len = max(context_lens)
    #     use_captured_graph = (
    #         not self.model_config.enforce_eager
    #         and batch_size <= _BATCH_SIZES_TO_CAPTURE[-1]
    #         and max_context_len <= self.max_context_len_to_capture)
    #     if use_captured_graph:
    #         # Pad the input tokens, positions, and slot mapping to match the
    #         # batch size of the captured graph.
    #         graph_batch_size = _get_graph_batch_size(batch_size)
    #         assert graph_batch_size >= batch_size
    #         for _ in range(graph_batch_size - batch_size):
    #             input_tokens.append(0)
    #             input_positions.append(0)
    #             slot_mapping.append(_PAD_SLOT_ID)
    #             context_lens.append(0)
    #             block_tables.append([])
    #         batch_size = graph_batch_size

    #     # Pad tokens to better utilize tensor cores although
    #     # cuda graph is not enabled.
    #     input_tokens = _make_tensor_with_pad_for_alignment(input_tokens,
    #                                                        pad=0,
    #                                                        dtype=torch.long,
    #                                                        device=self.device)
    #     input_positions = _make_tensor_with_pad_for_alignment(
    #         input_positions, pad=0, dtype=torch.long, device=self.device)
    #     slot_mapping = _make_tensor_with_pad_for_alignment(slot_mapping,
    #                                                        pad=_PAD_SLOT_ID,
    #                                                        dtype=torch.long,
    #                                                        device=self.device)
    #     context_lens = torch.tensor(context_lens,
    #                                 dtype=torch.int,
    #                                 device=self.device)

    #     if use_captured_graph:
    #         # When using cuda-graph all these tensors should be
    #         # padded.
    #         assert context_lens.shape[0] == input_tokens.shape[0]
    #         assert context_lens.shape[0] == input_positions.shape[0]
    #         assert context_lens.shape[0] == slot_mapping.shape[0]

    #     if use_captured_graph:
    #         # The shape of graph_block_tables is
    #         # [max batch size, max context len // block size].
    #         input_block_tables = self.graph_block_tables[:batch_size]
    #         for i, block_table in enumerate(block_tables):
    #             if block_table:
    #                 input_block_tables[i, :len(block_table)] = block_table
    #         block_tables = torch.tensor(input_block_tables, device=self.device)
    #     else:
    #         max_block_table_len = max(
    #             len(block_table) for block_table in block_tables)
    #         block_tables = _make_tensor_with_pad(
    #             block_tables,
    #             max_len=max_block_table_len,
    #             pad=0,
    #             dtype=torch.int,
    #             device=self.device,
    #         )

    #     lora_index_mapping = _pad_to_alignment(lora_index_mapping,
    #                                            _get_graph_batch_size(
    #                                                len(lora_index_mapping)),
    #                                            pad=0)

    #     input_metadata = InputMetadata(
    #         slot_mapping=slot_mapping,
    #         prompt_lens=None,
    #         num_chunked_prefill=0,
    #         num_prompt_tokens=0,
    #         num_generation_tokens=len(input_tokens),
    #         max_seq_len=None,
    #         start_loc=None,
    #         max_context_len=max_context_len,
    #         context_lens=context_lens,
    #         block_tables=block_tables,
    #         use_cuda_graph=use_captured_graph,
    #         kv_cache_dtype=self.kv_cache_dtype,
    #         flash_style=self.flash_style,
    #     )
    #     return (input_tokens, input_positions, input_metadata,
    #             lora_index_mapping, lora_prompt_mapping, lora_requests)

    def _prepare_sample(
        self,
        seq_group_metadata_list: List[SequenceGroupMetadata],
        prompt_lens: List[int],
        subquery_lens: Optional[List[int]],
    ) -> SamplingMetadata:
        seq_groups: List[Tuple[List[int], SamplingParams]] = []
        selected_token_indices: List[int] = []
        generators: List[torch.Generator] = []
        selected_token_start_idx = 0
        categorized_sample_indices = {t: [] for t in SamplingType}
        categorized_sample_indices_start_idx = 0
        pin_memory = not self.in_wsl and not self.device_config.is_neuron

        for i, seq_group_metadata in enumerate(seq_group_metadata_list):
            seq_ids = list(seq_group_metadata.seq_data.keys())
            sampling_params = seq_group_metadata.sampling_params
            seq_groups.append((seq_ids, sampling_params))

            if seq_group_metadata.is_prompt:
                assert len(seq_ids) == 1
                assert subquery_lens is not None
                subquery_len = subquery_lens[i]
                if sampling_params.prompt_logprobs is not None:
                    # NOTE: prompt token positions do not need sample, skip
                    categorized_sample_indices_start_idx += subquery_len - 1

                categorized_sample_indices[
                    sampling_params.sampling_type].append(
                        categorized_sample_indices_start_idx)
                categorized_sample_indices_start_idx += 1

                if sampling_params.prompt_logprobs is not None:
                    selected_token_indices.extend(
                        range(selected_token_start_idx,
                              selected_token_start_idx + subquery_len - 1))
                selected_token_indices.append(selected_token_start_idx +
                                              subquery_len - 1)
                selected_token_start_idx += subquery_len

                if sampling_params.seed is not None:
                    seq_group_metadata.state.generator = torch.Generator(
                        device="cuda").manual_seed(sampling_params.seed)
            else:
                num_seqs = len(seq_ids)
                selected_token_indices.extend(
                    range(selected_token_start_idx,
                          selected_token_start_idx + num_seqs))
                selected_token_start_idx += num_seqs

                categorized_sample_indices[
                    sampling_params.sampling_type].extend(
                        range(categorized_sample_indices_start_idx,
                              categorized_sample_indices_start_idx + num_seqs))
                categorized_sample_indices_start_idx += num_seqs

            if sampling_params.seed is not None:
                generators.append(seq_group_metadata.state.generator)

        selected_token_indices = _async_h2d(selected_token_indices,
                                            dtype=torch.long,
                                            target_device=self.device,
                                            pin_memory=pin_memory)
        categorized_sample_indices = {
            t: _async_h2d(seq_ids,
                          dtype=torch.int,
                          target_device=self.device,
                          pin_memory=pin_memory)
            for t, seq_ids in categorized_sample_indices.items()
        }

        seq_data: Dict[int, SequenceData] = {}
        for seq_group_metadata in seq_group_metadata_list:
            seq_data.update(seq_group_metadata.seq_data)

        sampling_metadata = SamplingMetadata(
            seq_groups=seq_groups,
            seq_data=seq_data,
            prompt_lens=prompt_lens,
            selected_token_indices=selected_token_indices,
            categorized_sample_indices=categorized_sample_indices,
            generators=generators,
        )
        return sampling_metadata

    def prepare_input_tensors(
        self,
        seq_group_metadata_list: Optional[List[SequenceGroupMetadata]],
    ) -> Tuple[torch.Tensor, torch.Tensor, InputMetadata, SamplingMetadata,
               Set[int], LoRAMapping]:
        if self.is_driver_worker:
            # # NOTE: We assume that all sequences in the group are all prompts or
            # # all decodes.
            # is_prompt = seq_group_metadata_list[0].is_prompt
            # # SANG-TODO set num prompt tokens and generations?
            # # Prepare input tensors.
            # if is_prompt:
            #     # print("SANG-TODO execute model prompt.")
            #     (input_tokens, input_positions, input_metadata, prompt_lens,
            #      subquery_lens, lora_index_mapping, lora_prompt_mapping,
            #      lora_requests) = self._prepare_prompt(seq_group_metadata_list)
            # else:
            #     # print("SANG-TODO execute model decode.")
            #     (input_tokens, input_positions, input_metadata,
            #      lora_index_mapping, lora_prompt_mapping,
            #      lora_requests) = self._prepare_decode(seq_group_metadata_list)
            #     prompt_lens = []
            #     subquery_lens = None
            (input_tokens, input_positions, input_metadata,
             subquery_lens, prompt_lens, lora_index_mapping, lora_prompt_mapping,
             lora_requests
             ) = self._prepare_mixed_batch(seq_group_metadata_list)
            sampling_metadata = self._prepare_sample(seq_group_metadata_list,
                                                     prompt_lens,
                                                     subquery_lens)

            if self.lora_config:
                lora_mapping = LoRAMapping(
                    lora_index_mapping,
                    lora_prompt_mapping,
                )
            else:
                lora_mapping = None

            # Broadcast the metadata.
            metadata_dict = {
                "input_tokens": input_tokens,
                "input_positions": input_positions,
                "slot_mapping": input_metadata.slot_mapping,
                "prompt_lens": input_metadata.prompt_lens,
                "num_chunked_prefill": input_metadata.num_chunked_prefill,
                "num_prompt_tokens": input_metadata.num_prompt_tokens,
                "num_generation_tokens": input_metadata.num_generation_tokens,
                "start_loc": input_metadata.start_loc,
                "max_context_len": input_metadata.max_context_len,
                "context_lens": input_metadata.context_lens,
                "block_tables": input_metadata.block_tables,
                "use_cuda_graph": input_metadata.use_cuda_graph,
                "kv_cache_dtype": input_metadata.kv_cache_dtype,
                "selected_token_indices":
                sampling_metadata.selected_token_indices,
                "lora_requests": lora_requests,
                "lora_mapping": lora_mapping,
            }
            broadcast_tensor_dict(metadata_dict, src=0)
        else:
            metadata_dict = broadcast_tensor_dict(src=0)
            input_tokens = metadata_dict["input_tokens"]
            input_positions = metadata_dict["input_positions"]
            lora_mapping = metadata_dict["lora_mapping"]
            lora_requests = metadata_dict["lora_requests"]
            input_metadata = InputMetadata(
                slot_mapping=metadata_dict["slot_mapping"],
                prompt_lens=metadata_dict["prompt_lens"],
                num_chunked_prefill=metadata_dict["num_chunked_prefill"],
                num_prompt_tokens=metadata_dict["num_prompt_tokens"],
                num_generation_tokens=metadata_dict["num_generation_tokens"],
                start_loc=metadata_dict["start_loc"],
                max_context_len=metadata_dict["max_context_len"],
                context_lens=metadata_dict["context_lens"],
                block_tables=metadata_dict["block_tables"],
                use_cuda_graph=metadata_dict["use_cuda_graph"],
                kv_cache_dtype=metadata_dict["kv_cache_dtype"])
            sampling_metadata = SamplingMetadata(
                seq_groups=None,
                seq_data=None,
                prompt_lens=None,
                selected_token_indices=metadata_dict["selected_token_indices"],
                categorized_sample_indices=None,
                generators=None,
                perform_sampling=False,
            )

        return (input_tokens, input_positions, input_metadata,
                sampling_metadata, lora_requests, lora_mapping)

    @torch.inference_mode()
    def execute_model(
        self,
        seq_group_metadata_list: Optional[List[SequenceGroupMetadata]],
        kv_caches: List[Tuple[torch.Tensor, torch.Tensor]],
    ) -> Optional[SamplerOutput]:
        (input_tokens, input_positions, input_metadata, sampling_metadata,
         lora_requests,
         lora_mapping) = self.prepare_input_tensors(seq_group_metadata_list)

        if self.lora_config:
            self.set_active_loras(lora_requests, lora_mapping)

        # Execute the model.
        if input_metadata.use_cuda_graph:
            graph_batch_size = input_tokens.shape[0]
            model_executable = self.graph_runners[graph_batch_size]
        else:
            model_executable = self.model
        hidden_states = model_executable(
            input_ids=input_tokens,
            positions=input_positions,
            kv_caches=kv_caches,
            input_metadata=input_metadata,
        )

        # Sample the next token.
        output = self.model.sample(
            hidden_states=hidden_states,
            sampling_metadata=sampling_metadata,
        )
        return output

    @torch.inference_mode()
    def profile_run(self) -> None:
        # Enable top-k sampling to reflect the accurate memory usage.
        vocab_size = self.model_config.get_vocab_size()
        sampling_params = SamplingParams(top_p=0.99, top_k=vocab_size - 1)
        max_num_batched_tokens = self.scheduler_config.max_num_batched_tokens
        max_num_seqs = self.scheduler_config.max_num_seqs

        # This represents the maximum number of different requests
        # that will have unique loras, an therefore the max amount of memory
        # consumption create dummy lora request copies from the lora request
        # passed in, which contains a lora from the lora warmup path.
        dummy_lora_requests = []
        dummy_lora_requests_per_seq = []
        if self.lora_config:
            for idx in range(self.lora_config.max_loras):
                lora_id = idx + 1
                dummy_lora_request = LoRARequest(
                    lora_name=f"warmup_{lora_id}",
                    lora_int_id=lora_id,
                    lora_local_path="/not/a/real/path",
                )
                self.lora_manager.add_dummy_lora(dummy_lora_request,
                                                 rank=LORA_WARMUP_RANK)
                dummy_lora_requests.append(dummy_lora_request)
            dummy_lora_requests_per_seq = [
                dummy_lora_requests[idx % len(dummy_lora_requests)]
                for idx in range(max_num_seqs)
            ]

        # Profile memory usage with max_num_sequences sequences and the total
        # number of tokens equal to max_num_batched_tokens.
        seqs: List[SequenceGroupMetadata] = []
        for group_id in range(max_num_seqs):
            seq_len = (max_num_batched_tokens // max_num_seqs +
                       (group_id < max_num_batched_tokens % max_num_seqs))
            seq_data = SequenceData([0] * seq_len)
            seq_data.advance_prefill_range(seq_len)
            seq = SequenceGroupMetadata(
                request_id=str(group_id),
                is_prompt=True,
                is_chunked_prefill=False,
                seq_data={group_id: seq_data},
                sampling_params=sampling_params,
                block_tables=None,
                lora_request=dummy_lora_requests_per_seq[group_id]
                if dummy_lora_requests_per_seq else None,
            )
            seqs.append(seq)

        # Run the model with the dummy inputs.
        num_layers = self.model_config.get_num_layers(self.parallel_config)
        kv_caches = [(None, None)] * num_layers
        self.execute_model(seqs, kv_caches)
        torch.cuda.synchronize()
        return

    def remove_all_loras(self) -> bool:
        if not self.lora_manager:
            raise RuntimeError("LoRA is not enabled.")
        return self.lora_manager.remove_all_loras()

    def set_active_loras(self, lora_requests: List[LoRARequest],
                         lora_mapping: LoRAMapping) -> None:
        if not self.lora_manager:
            raise RuntimeError("LoRA is not enabled.")
        self.lora_manager.set_active_loras(lora_requests, lora_mapping)

    def add_lora(self, lora_request: LoRARequest) -> bool:
        if not self.lora_manager:
            raise RuntimeError("LoRA is not enabled.")
        return self.lora_manager.add_lora(lora_request)

    def remove_lora(self, lora_id: int) -> bool:
        if not self.lora_manager:
            raise RuntimeError("LoRA is not enabled.")
        return self.lora_manager.remove_lora(lora_id)

    def list_loras(self) -> Set[int]:
        if not self.lora_manager:
            raise RuntimeError("LoRA is not enabled.")
        return self.lora_manager.list_loras()

    @torch.inference_mode()
    def capture_model(self, kv_caches: List[KVCache]) -> None:
        """Cuda graph capture a model.

        Note that cuda graph performance gain is negligible if number
        of batched tokens are less than 200. And since Cuda graph
        requires fixed sized tensors, supporting large/variable batch
        size requires high GPU memory overhead. Thus, vLLM only captures
        decoding requests. Mixed batch (chunked prefill + decoding) or
        prefill requests are not captured.

        this API assumes the shape is N batches of tokens flattened to 1D
        tensor, where is token's seqlen is 1.
        """
        # NOTE(woosuk): This is a hack to ensure that the NCCL backend is never
        # deleted before the CUDA graphs.
        self.cupy_nccl_backend = cupy_utils.get_nccl_backend()

        assert not self.model_config.enforce_eager
        logger.info("Capturing the model for CUDA graphs. This may lead to "
                    "unexpected consequences if the model is not static. To "
                    "run the model in eager mode, set 'enforce_eager=True' or "
                    "use '--enforce-eager' in the CLI.")
        logger.info("CUDA graphs can take additional 1~3 GiB memory per GPU. "
                    "If you are running out of memory, consider decreasing "
                    "`gpu_memory_utilization` or enforcing eager mode. "
                    "You can also reduce the `max_num_seqs` as needed "
                    "to decrease memory usage.")
        start_time = time.perf_counter()

        # Prepare dummy inputs. These will be reused for all batch sizes.
        max_batch_size = max(_BATCH_SIZES_TO_CAPTURE)
        input_tokens = torch.zeros(max_batch_size, dtype=torch.long).cuda()
        input_positions = torch.zeros(max_batch_size, dtype=torch.long).cuda()
        slot_mapping = torch.empty(max_batch_size, dtype=torch.long).cuda()
        slot_mapping.fill_(_PAD_SLOT_ID)
        context_lens = torch.zeros(max_batch_size, dtype=torch.int32).cuda()
        block_tables = torch.from_numpy(self.graph_block_tables).cuda()

        graph_batch_size = _get_graph_batch_size(
            self.scheduler_config.max_num_seqs)
        batch_size_capture_list = [
            bs for bs in _BATCH_SIZES_TO_CAPTURE if bs <= graph_batch_size
        ]

        # NOTE(woosuk): There are 3 backends for all-reduce: custom all-reduce
        # kernel, CuPy NCCL, and PyTorch NCCL. When using CUDA graph, we use
        # either custom all-reduce kernel or CuPy NCCL. When not using CUDA
        # graph, we use either custom all-reduce kernel or PyTorch NCCL.
        # We always prioritize using custom all-reduce kernel but fall back
        # to PyTorch or CuPy NCCL if it is disabled or not supported.
        with custom_all_reduce.capture():
            # NOTE: Capturing the largest batch size first may help reduce the
            # memory usage of CUDA graph.
            for batch_size in reversed(batch_size_capture_list):
                # Create dummy input_metadata.
                input_metadata = InputMetadata(
                    slot_mapping=slot_mapping[:batch_size],
                    prompt_lens=None,
                    num_chunked_prefill=0,
                    num_prompt_tokens=0,
                    # NOTE: This Python level object input
                    # cannot be dynamically set when cuda-graph is replayed.
                    # Since cuda-graph is only used for decoding,
                    # we can set this to num generation tokens.
                    num_generation_tokens=batch_size,
                    start_loc=None,
                    max_context_len=self.max_context_len_to_capture,
                    context_lens=context_lens[:batch_size],
                    block_tables=block_tables[:batch_size],
                    use_cuda_graph=True,
                    kv_cache_dtype=self.kv_cache_dtype)

                if self.lora_config:
                    lora_mapping = LoRAMapping(
                        [0] * batch_size,
                        [0] * batch_size,
                    )
                    self.set_active_loras(set(), lora_mapping)

                graph_runner = CUDAGraphRunner(self.model)
                graph_runner.capture(
                    input_tokens[:batch_size],
                    input_positions[:batch_size],
                    kv_caches,
                    input_metadata,
                    memory_pool=self.graph_memory_pool,
                )
                self.graph_memory_pool = graph_runner.graph.pool()
                self.graph_runners[batch_size] = graph_runner

        end_time = time.perf_counter()
        elapsed_time = end_time - start_time
        # This usually takes < 10 seconds.
        logger.info(f"Graph capturing finished in {elapsed_time:.0f} secs.")

    def __del__(self) -> None:
        # Delete the CUDA graphs before deleting the CuPy NCCL communicator.
        # NOTE(woosuk): This is necessary because otherwise deadlocks can
        # happen.
        # FIXME(woosuk): This is a bit hacky. Find a more robust solution.
        self.graph_runners.clear()
        self.cupy_nccl_backend = None


class CUDAGraphRunner:

    def __init__(self, model: nn.Module):
        self.model = model
        self.graph = None
        self.input_buffers: Dict[str, torch.Tensor] = {}
        self.output_buffers: Dict[str, torch.Tensor] = {}

    def capture(
        self,
        input_ids: torch.Tensor,
        positions: torch.Tensor,
        kv_caches: List[KVCache],
        input_metadata: InputMetadata,
        memory_pool,
    ) -> None:
        assert self.graph is None
        # Run the model once without capturing the graph.
        # This is to make sure that the captured graph does not include the
        # kernel launches for initial benchmarking (e.g., Triton autotune).
        with _maybe_cupy_nccl():
            self.model(
                input_ids,
                positions,
                kv_caches,
                input_metadata,
            )
        torch.cuda.synchronize()

        # Capture the graph.
        # NOTE(woosuk): Python 3.8 does not support multi-line with statements.
        # https://stackoverflow.com/questions/31039022/python-multi-line-with-statement
        self.graph = torch.cuda.CUDAGraph()
        with torch.cuda.graph(self.graph, pool=memory_pool):  # noqa: SIM117
            with _maybe_cupy_nccl():
                hidden_states = self.model(
                    input_ids,
                    positions,
                    kv_caches,
                    input_metadata,
                )
        torch.cuda.synchronize()

        # Save the input and output buffers.
        self.input_buffers = {
            "input_ids": input_ids,
            "positions": positions,
            "kv_caches": kv_caches,
            "slot_mapping": input_metadata.slot_mapping,
            "context_lens": input_metadata.context_lens,
            "block_tables": input_metadata.block_tables,
        }
        self.output_buffers = {"hidden_states": hidden_states}
        return

    def forward(
        self,
        input_ids: torch.Tensor,
        positions: torch.Tensor,
        kv_caches: List[Tuple[torch.Tensor, torch.Tensor]],
        input_metadata: InputMetadata,
    ) -> torch.Tensor:
        # KV caches are fixed tensors, so we don't need to copy them.
        del kv_caches

        # Copy the input tensors to the input buffers.
        self.input_buffers["input_ids"].copy_(input_ids, non_blocking=True)
        self.input_buffers["positions"].copy_(positions, non_blocking=True)
        self.input_buffers["slot_mapping"].copy_(input_metadata.slot_mapping,
                                                 non_blocking=True)
        self.input_buffers["context_lens"].copy_(input_metadata.context_lens,
                                                 non_blocking=True)
        self.input_buffers["block_tables"].copy_(input_metadata.block_tables,
                                                 non_blocking=True)
        # Run the graph.
        self.graph.replay()

        # Return the output tensor.
        return self.output_buffers["hidden_states"]

    def __call__(self, *args, **kwargs):
        return self.forward(*args, **kwargs)


@contextlib.contextmanager
def _maybe_cupy_nccl():
    if cupy_utils.is_initialized() and not custom_all_reduce.is_initialized():
        with with_cupy_nccl_for_all_reduce():
            yield
    else:
        yield


def _pad_to_alignment(x: List[int], multiple_of: int, pad: int) -> List[int]:
    if len(x) == 0:
        return x
    return x + [pad] * ((-len(x)) % multiple_of)


def _pad_to_max(x: List[int], max_len: int, pad: int) -> List[int]:
    assert len(x) <= max_len
    return x + [pad] * (max_len - len(x))


def _pad_to_batch_alignment(x: List[int], pad: int) -> List[int]:
    batch_size = len(x)
    batch_size = _get_graph_batch_size(batch_size)
    padded_x = _pad_to_alignment(x, batch_size, pad)
    return padded_x


def _make_tensor_with_pad_for_alignment(
    x: List[int],
    pad: int,
    dtype: torch.dtype,
    device: Optional[Union[str, torch.device]],
) -> torch.Tensor:
    """Create a tensor of a given list x with padding.
    It adds paddings to align with graph batch size. See
    _get_graph_batch_size for more details.

    """
    padded_x = _pad_to_batch_alignment(x, pad)
    return torch.tensor(padded_x, dtype=dtype, device=device)


def _make_tensor_with_pad(
    x: List[List[int]],
    max_len: int,
    pad: int,
    dtype: torch.dtype,
    device: Optional[Union[str, torch.device]],
) -> torch.Tensor:
    padded_x = [_pad_to_max(x_i, max_len, pad) for x_i in x]
    return torch.tensor(padded_x, dtype=dtype, device=device)


def _get_graph_batch_size(batch_size: int) -> int:
    """Returns the padded batch size given actual batch size.
    
    Batch sizes are 1, 2, 4, _BATCH_SIZE_ALIGNMENT,
    2*_BATCH_SIZE_ALIGNMENT, 3*_BATCH_SIZE_ALIGNMENT...
    """
    return ((batch_size + _BATCH_SIZE_ALIGNMENT - 1) //
            _BATCH_SIZE_ALIGNMENT * _BATCH_SIZE_ALIGNMENT)
    if batch_size <= 2:
        return batch_size
    elif batch_size <= 4:
        return 4
    else:
        return ((batch_size + _BATCH_SIZE_ALIGNMENT - 1) //
                _BATCH_SIZE_ALIGNMENT * _BATCH_SIZE_ALIGNMENT)


def _async_h2d(
    data: list,
    dtype: torch.dtype,
    target_device: Union[str, torch.device],
    pin_memory: bool,
) -> torch.Tensor:
    t = torch.tensor(data, dtype=dtype, pin_memory=pin_memory, device="cpu")
    return t.to(device=target_device, non_blocking=True)<|MERGE_RESOLUTION|>--- conflicted
+++ resolved
@@ -270,36 +270,7 @@
                 prompt_lens, context_lens, subquery_lens,
                 block_tables, num_chunked_prefill)
 
-<<<<<<< HEAD
     def _prepare_decode_v2(
-=======
-        torch.cumsum(prompt_lens_tensor,
-                     dim=0,
-                     dtype=start_loc_tensor.dtype,
-                     out=start_loc_tensor[1:])
-
-        input_metadata = InputMetadata(
-            is_prompt=True,
-            slot_mapping=slot_mapping,
-            prompt_lens=prompt_lens_tensor,
-            num_chunked_prefill=num_chunked_prefill,
-            num_prompt_tokens=num_prompt_tokens,
-            num_generation_tokens=0,
-            max_seq_len=max_prompt_len,
-            start_loc=start_loc_tensor,
-            max_context_len=None,
-            context_lens=context_lens_tensor,
-            block_tables=block_tables,
-            use_cuda_graph=False,
-            kv_cache_dtype=self.kv_cache_dtype,
-        )
-
-        return (input_tokens, input_positions, input_metadata, prompt_lens,
-                subquery_lens, lora_index_mapping, lora_prompt_mapping,
-                lora_requests)
-
-    def _prepare_decode(
->>>>>>> f76c5dca
         self,
         seq_group_metadata_list: List[SequenceGroupMetadata],
     ) -> Tuple[torch.Tensor, torch.Tensor, InputMetadata, List[int], List[int],
@@ -546,324 +517,6 @@
         return (input_tokens, input_positions, input_metadata,
                 subquery_lens, prompt_lens, lora_index_mapping, lora_prompt_mapping,
                 lora_requests)
-
-    # def _prepare_prompt(
-    #     self,
-    #     seq_group_metadata_list: List[SequenceGroupMetadata],
-    # ) -> Tuple[torch.Tensor, torch.Tensor, InputMetadata, List[int], List[int],
-    #            List[int], List[int], Set[LoRARequest]]:
-    #     assert len(seq_group_metadata_list) > 0
-    #     input_tokens: List[int] = []
-    #     input_positions: List[int] = []
-    #     slot_mapping: List[int] = []
-    #     lora_index_mapping: List[int] = []
-    #     lora_prompt_mapping: List[int] = []
-    #     lora_requests: Set[LoRARequest] = set()
-
-    #     prompt_lens: List[int] = []
-    #     context_lens: List[int] = []
-    #     subquery_lens: List[int] = []
-    #     prefix_block_tables: List[List[int]] = []
-    #     num_chunked_prefill = 0
-    #     # Whether or not if any seq_group has prefix cached.
-    #     # print("SANG-TODO # of requests (seq_group_metadata_list): ",
-    #     #       len(seq_group_metadata_list))
-    #     for seq_group_metadata in seq_group_metadata_list:
-    #         assert seq_group_metadata.is_prompt
-    #         seq_ids = list(seq_group_metadata.seq_data.keys())
-    #         assert len(seq_ids) == 1
-    #         seq_id = seq_ids[0]
-
-    #         if seq_group_metadata.is_chunked_prefill:
-    #             num_chunked_prefill += 1
-    #             # TODO(sang): Support prefix caching.
-    #             if seq_group_metadata.computed_block_nums is not None:
-    #                 raise RuntimeError(
-    #                     "chunked prefill cannot be used with prefix caching now."
-    #                 )
-
-    #         seq_data = seq_group_metadata.seq_data[seq_id]
-    #         prefill_start, prefill_end = seq_data.get_prefill_range()
-    #         prompt_tokens = seq_data.get_token_ids()[prefill_start:prefill_end]
-    #         prompt_len = len(prompt_tokens)
-    #         prompt_lens.append(prompt_len)
-
-    #         computed_len = prefill_start
-
-    #         # NOTE: This only works for oooooooxxx style attention.
-    #         computed_block_nums = seq_group_metadata.computed_block_nums
-    #         if computed_block_nums is not None and len(
-    #                 computed_block_nums) > 0 and self.sliding_window is None:
-    #             # Prefix is not supported with sliding_window
-    #             computed_len = len(computed_block_nums) * self.block_size
-    #             prompt_tokens = prompt_tokens[computed_len:]
-    #             prefix_block_tables.append(computed_block_nums)
-    #             context_len = computed_len
-    #         else:
-    #             prefix_block_tables.append([])
-    #             context_len = 0
-    #         # actual prompt lens
-    #         context_lens.append(context_len)
-    #         subquery_lens.append(prompt_len - computed_len)
-
-    #         input_tokens.extend(prompt_tokens)
-    #         # NOTE(woosuk): Here we assume that the first token in the prompt
-    #         # is always the first token in the sequence.
-    #         # NOTE(sang): prefill_end is always # of prompts if chunked
-    #         # prefill is not enabled. Prefix caching is not working with
-    #         # chunked prefill now.
-    #         input_positions.extend(
-    #             list(range(computed_len, computed_len + prefill_end)))
-    #         lora_id = seq_group_metadata.lora_int_id
-
-    #         if lora_id > 0:
-    #             lora_requests.add(seq_group_metadata.lora_request)
-
-    #         lora_index_mapping += [lora_id] * (prompt_len - computed_len)
-    #         lora_prompt_mapping.extend(
-    #             [lora_id] *
-    #             (prompt_len - computed_len
-    #              if seq_group_metadata.sampling_params.prompt_logprobs else 1))
-
-    #         if seq_group_metadata.block_tables is None:
-    #             # During memory profiling, the block tables are not initialized
-    #             # yet. In this case, we just use a dummy slot mapping.
-    #             slot_mapping.extend([_PAD_SLOT_ID] * prompt_len)
-    #             continue
-
-    #         # Compute the slot mapping.
-    #         block_table = seq_group_metadata.block_tables[seq_id]
-    #         # Mask the [0, start_idx) tokens of the prompt with _PAD_SLOT_ID,
-    #         # where start_idx is max(0, prompt_len - sliding_window).
-    #         # For example, if the prompt len is 10, sliding window is 8, and
-    #         # block size is 4, the first two tokens are masked and the slot
-    #         # mapping will be [-1, -1, 2, 3, 4, 5, 6, 7, 0, 1].
-    #         start_idx = 0
-    #         if self.sliding_window is not None:
-    #             assert computed_len == 0, (
-    #                 "Prefix caching is currently not supported with "
-    #                 "sliding window attention")
-    #             start_idx = max(0, prompt_len - self.sliding_window)
-
-    #         # If chunked prefill is enabled, computed_len is always 0.
-    #         # TODO(sang) This is hack. We should clean it up when
-    #         # supporting prefix cache + chunked prefill.
-    #         if computed_len == 0:
-    #             computed_len = prefill_start
-
-    #         for i in range(computed_len, prefill_end):
-    #             if i < start_idx:
-    #                 slot_mapping.append(_PAD_SLOT_ID)
-    #                 continue
-
-    #             block_number = block_table[i // self.block_size]
-    #             block_offset = i % self.block_size
-    #             slot = block_number * self.block_size + block_offset
-    #             slot_mapping.append(slot)
-
-    #     max_prompt_len = max(subquery_lens)
-    #     num_prompt_tokens = len(input_tokens)
-    #     assert max_prompt_len > 0
-    #     # Pad tokens to better utilize tensor cores although
-    #     # cuda graph is not enabled.
-    #     input_tokens = _make_tensor_with_pad_for_alignment(input_tokens,
-    #                                                        pad=0,
-    #                                                        dtype=torch.long,
-    #                                                        device=self.device)
-    #     input_positions = _make_tensor_with_pad_for_alignment(
-    #         input_positions, pad=0, dtype=torch.long, device=self.device)
-    #     slot_mapping = _make_tensor_with_pad_for_alignment(slot_mapping,
-    #                                                        pad=_PAD_SLOT_ID,
-    #                                                        dtype=torch.long,
-    #                                                        device=self.device)
-    #     lora_index_mapping = _pad_to_alignment(lora_index_mapping,
-    #                                            _get_graph_batch_size(
-    #                                                len(lora_index_mapping)),
-    #                                            pad=0)
-
-    #     context_lens_tensor = torch.tensor(context_lens,
-    #                                        dtype=torch.int,
-    #                                        device=self.device)
-    #     # Prepare prefix block tables
-    #     max_prompt_block_table_len = max(len(t) for t in prefix_block_tables)
-    #     block_tables = _make_tensor_with_pad(
-    #         prefix_block_tables,
-    #         max_len=max_prompt_block_table_len,
-    #         pad=0,
-    #         dtype=torch.int,
-    #         device=self.device,
-    #     )
-    #     prompt_lens_tensor = torch.tensor(prompt_lens,
-    #                                       dtype=torch.long,
-    #                                       device=self.device)
-
-    #     # Cumulative index of each prompt. [prompt_lens + 1]
-    #     # [0, 0+1th, 0+1th+2nd, ...]
-    #     start_loc_tensor = torch.zeros(prompt_lens_tensor.shape[0] + 1,
-    #                                    dtype=torch.long,
-    #                                    device=self.device)
-
-    #     torch.cumsum(prompt_lens_tensor,
-    #                  dim=0,
-    #                  dtype=start_loc_tensor.dtype,
-    #                  out=start_loc_tensor[1:])
-
-    #     input_metadata = InputMetadata(
-    #         slot_mapping=slot_mapping,
-    #         prompt_lens=prompt_lens_tensor,
-    #         num_chunked_prefill=num_chunked_prefill,
-    #         num_prompt_tokens=num_prompt_tokens,
-    #         num_generation_tokens=0,
-    #         max_seq_len=max_prompt_len,
-    #         start_loc=start_loc_tensor,
-    #         max_context_len=None,
-    #         context_lens=context_lens_tensor,
-    #         block_tables=block_tables,
-    #         use_cuda_graph=False,
-    #         kv_cache_dtype=self.kv_cache_dtype,
-    #         flash_style=self.flash_style,
-    #     )
-    #     return (input_tokens, input_positions, input_metadata, prompt_lens,
-    #             subquery_lens, lora_index_mapping, lora_prompt_mapping,
-    #             lora_requests)
-
-    # def _prepare_decode(
-    #     self,
-    #     seq_group_metadata_list: List[SequenceGroupMetadata],
-    # ) -> Tuple[torch.Tensor, torch.Tensor, InputMetadata, List[int], List[int],
-    #            Set[LoRARequest]]:
-    #     assert len(seq_group_metadata_list) > 0
-    #     input_tokens: List[int] = []
-    #     input_positions: List[int] = []
-    #     slot_mapping: List[int] = []
-    #     context_lens: List[int] = []
-    #     block_tables: List[List[int]] = []
-    #     lora_index_mapping: List[int] = []
-    #     lora_prompt_mapping: List[int] = []
-    #     lora_requests: Set[LoRARequest] = set()
-
-    #     for seq_group_metadata in seq_group_metadata_list:
-    #         assert not seq_group_metadata.is_prompt
-
-    #         seq_ids = list(seq_group_metadata.seq_data.keys())
-    #         lora_id = seq_group_metadata.lora_int_id
-
-    #         if lora_id > 0:
-    #             lora_requests.add(seq_group_metadata.lora_request)
-
-    #         for seq_id in seq_ids:
-    #             seq_data = seq_group_metadata.seq_data[seq_id]
-    #             generation_token = seq_data.get_last_token_id()
-    #             input_tokens.append(generation_token)
-
-    #             seq_len = seq_data.get_len()
-    #             position = seq_len - 1
-    #             input_positions.append(position)
-
-    #             context_len = seq_len if self.sliding_window is None else min(
-    #                 seq_len, self.sliding_window)
-    #             context_lens.append(context_len)
-
-    #             block_table = seq_group_metadata.block_tables[seq_id]
-    #             block_number = block_table[position // self.block_size]
-    #             block_offset = position % self.block_size
-    #             slot = block_number * self.block_size + block_offset
-    #             slot_mapping.append(slot)
-    #             lora_index_mapping.append(lora_id)
-    #             lora_prompt_mapping.append(lora_id)
-
-    #             if self.sliding_window is not None:
-    #                 sliding_window_blocks = (self.sliding_window //
-    #                                          self.block_size)
-    #                 block_table = block_table[-sliding_window_blocks:]
-    #             block_tables.append(block_table)
-
-    #     # vLLM uses cuda graph only for decoding requests.
-    #     # See `capture_model` API for more details.
-    #     # For decoding requests, batch_size == input_tokens.
-    #     batch_size = len(input_tokens)
-    #     max_context_len = max(context_lens)
-    #     use_captured_graph = (
-    #         not self.model_config.enforce_eager
-    #         and batch_size <= _BATCH_SIZES_TO_CAPTURE[-1]
-    #         and max_context_len <= self.max_context_len_to_capture)
-    #     if use_captured_graph:
-    #         # Pad the input tokens, positions, and slot mapping to match the
-    #         # batch size of the captured graph.
-    #         graph_batch_size = _get_graph_batch_size(batch_size)
-    #         assert graph_batch_size >= batch_size
-    #         for _ in range(graph_batch_size - batch_size):
-    #             input_tokens.append(0)
-    #             input_positions.append(0)
-    #             slot_mapping.append(_PAD_SLOT_ID)
-    #             context_lens.append(0)
-    #             block_tables.append([])
-    #         batch_size = graph_batch_size
-
-    #     # Pad tokens to better utilize tensor cores although
-    #     # cuda graph is not enabled.
-    #     input_tokens = _make_tensor_with_pad_for_alignment(input_tokens,
-    #                                                        pad=0,
-    #                                                        dtype=torch.long,
-    #                                                        device=self.device)
-    #     input_positions = _make_tensor_with_pad_for_alignment(
-    #         input_positions, pad=0, dtype=torch.long, device=self.device)
-    #     slot_mapping = _make_tensor_with_pad_for_alignment(slot_mapping,
-    #                                                        pad=_PAD_SLOT_ID,
-    #                                                        dtype=torch.long,
-    #                                                        device=self.device)
-    #     context_lens = torch.tensor(context_lens,
-    #                                 dtype=torch.int,
-    #                                 device=self.device)
-
-    #     if use_captured_graph:
-    #         # When using cuda-graph all these tensors should be
-    #         # padded.
-    #         assert context_lens.shape[0] == input_tokens.shape[0]
-    #         assert context_lens.shape[0] == input_positions.shape[0]
-    #         assert context_lens.shape[0] == slot_mapping.shape[0]
-
-    #     if use_captured_graph:
-    #         # The shape of graph_block_tables is
-    #         # [max batch size, max context len // block size].
-    #         input_block_tables = self.graph_block_tables[:batch_size]
-    #         for i, block_table in enumerate(block_tables):
-    #             if block_table:
-    #                 input_block_tables[i, :len(block_table)] = block_table
-    #         block_tables = torch.tensor(input_block_tables, device=self.device)
-    #     else:
-    #         max_block_table_len = max(
-    #             len(block_table) for block_table in block_tables)
-    #         block_tables = _make_tensor_with_pad(
-    #             block_tables,
-    #             max_len=max_block_table_len,
-    #             pad=0,
-    #             dtype=torch.int,
-    #             device=self.device,
-    #         )
-
-    #     lora_index_mapping = _pad_to_alignment(lora_index_mapping,
-    #                                            _get_graph_batch_size(
-    #                                                len(lora_index_mapping)),
-    #                                            pad=0)
-
-    #     input_metadata = InputMetadata(
-    #         slot_mapping=slot_mapping,
-    #         prompt_lens=None,
-    #         num_chunked_prefill=0,
-    #         num_prompt_tokens=0,
-    #         num_generation_tokens=len(input_tokens),
-    #         max_seq_len=None,
-    #         start_loc=None,
-    #         max_context_len=max_context_len,
-    #         context_lens=context_lens,
-    #         block_tables=block_tables,
-    #         use_cuda_graph=use_captured_graph,
-    #         kv_cache_dtype=self.kv_cache_dtype,
-    #         flash_style=self.flash_style,
-    #     )
-    #     return (input_tokens, input_positions, input_metadata,
-    #             lora_index_mapping, lora_prompt_mapping, lora_requests)
 
     def _prepare_sample(
         self,
