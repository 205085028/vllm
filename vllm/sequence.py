"""Sequence and its related classes."""
import copy
import enum
from typing import Dict, List, Optional, Union

from vllm.block import LogicalTokenBlock
from vllm.prefix import Prefix
from vllm.sampling_params import SamplingParams

PromptLogprobs = List[Optional[Dict[int, float]]]
SampleLogprobs = List[Dict[int, float]]


class SequenceStatus(enum.Enum):
    """Status of a sequence."""
    WAITING = enum.auto()
    RUNNING = enum.auto()
    SWAPPED = enum.auto()
    FINISHED_STOPPED = enum.auto()
    FINISHED_LENGTH_CAPPED = enum.auto()
    FINISHED_ABORTED = enum.auto()
    FINISHED_IGNORED = enum.auto()

    @staticmethod
    def is_finished(status: "SequenceStatus") -> bool:
        return status in [
            SequenceStatus.FINISHED_STOPPED,
            SequenceStatus.FINISHED_LENGTH_CAPPED,
            SequenceStatus.FINISHED_ABORTED,
            SequenceStatus.FINISHED_IGNORED,
        ]

    @staticmethod
    def get_finished_reason(status: "SequenceStatus") -> Union[str, None]:
        if status == SequenceStatus.FINISHED_STOPPED:
            finish_reason = "stop"
        elif status == SequenceStatus.FINISHED_LENGTH_CAPPED:
            finish_reason = "length"
        elif status == SequenceStatus.FINISHED_ABORTED:
            finish_reason = "abort"
        elif status == SequenceStatus.FINISHED_IGNORED:
            # The ignored sequences are the sequences whose prompt lengths
            # are longer than the model's length cap. Therefore, the stop
            # reason should also be "length" as in OpenAI API.
            finish_reason = "length"
        else:
            finish_reason = None
        return finish_reason


class SequenceData:
    """Data associated with a sequence.

    Args:
        prompt_token_ids: The token IDs of the prompt.

    Attributes:
        prompt_token_ids: The token IDs of the prompt.
        output_token_ids: The token IDs of the output.
        cumulative_logprob: The cumulative log probability of the output.
    """

    def __init__(
        self,
        prompt_token_ids: List[int],
    ) -> None:
        self.prompt_token_ids = prompt_token_ids
        self.output_token_ids: List[int] = []
        self.cumulative_logprob = 0.0

    def append_token_id(self, token_id: int, logprob: float) -> None:
        self.output_token_ids.append(token_id)
        self.cumulative_logprob += logprob

    def get_len(self) -> int:
        return len(self.output_token_ids) + len(self.prompt_token_ids)

    def get_prompt_len(self) -> int:
        return len(self.prompt_token_ids)

    def get_output_len(self) -> int:
        return len(self.output_token_ids)

    def get_token_ids(self) -> List[int]:
        return self.prompt_token_ids + self.output_token_ids

    def get_last_token_id(self) -> int:
        if not self.output_token_ids:
            return self.prompt_token_ids[-1]
        return self.output_token_ids[-1]

    def __repr__(self) -> str:
        return (f"SequenceData("
                f"prompt_token_ids={self.prompt_token_ids}, "
                f"output_token_ids={self.output_token_ids}, "
                f"cumulative_logprob={self.cumulative_logprob})")


class Sequence:
    """Stores the data, status, and block information of a sequence.

    Args:
        seq_id: The ID of the sequence.
        prompt: The prompt of the sequence.
        prompt_token_ids: The token IDs of the prompt.
        block_size: The block size of the sequence. Should be the same as the
            block size used by the block manager and cache engine.
    """

    def __init__(
        self,
        seq_id: int,
        prompt: str,
        prompt_token_ids: List[int],
        block_size: int,
    ) -> None:
        self.seq_id = seq_id
        self.prompt = prompt
        self.block_size = block_size

        self.data = SequenceData(prompt_token_ids)
        self.output_logprobs: SampleLogprobs = []
        self.output_text = ""

        self.logical_token_blocks: List[LogicalTokenBlock] = []
        # Initialize the logical token blocks with the prompt token ids.
        self._append_tokens_to_blocks(prompt_token_ids)
        self.status = SequenceStatus.WAITING

        # Used for incremental detokenization
        self.prefix_offset = 0
        self.read_offset = 0
        # Input + output tokens
        self.tokens: Optional[List[str]] = None

    def _append_logical_block(self) -> None:
        block = LogicalTokenBlock(
            block_number=len(self.logical_token_blocks),
            block_size=self.block_size,
        )
        self.logical_token_blocks.append(block)

    def _append_tokens_to_blocks(self, token_ids: List[int]) -> None:
        cursor = 0
        while cursor < len(token_ids):
            if not self.logical_token_blocks:
                self._append_logical_block()

            last_block = self.logical_token_blocks[-1]
            if last_block.is_full():
                self._append_logical_block()
                last_block = self.logical_token_blocks[-1]

            num_empty_slots = last_block.get_num_empty_slots()
            last_block.append_tokens(token_ids[cursor:cursor +
                                               num_empty_slots])
            cursor += num_empty_slots

    def append_token_id(
        self,
        token_id: int,
        logprobs: Dict[int, float],
    ) -> None:
        assert token_id in logprobs
        self._append_tokens_to_blocks([token_id])
        self.output_logprobs.append(logprobs)
        self.data.append_token_id(token_id, logprobs[token_id])

    def get_len(self) -> int:
        return self.data.get_len()

    def get_prompt_len(self) -> int:
        return self.data.get_prompt_len()

    def get_output_len(self) -> int:
        return self.data.get_output_len()

    def get_token_ids(self) -> List[int]:
        return self.data.get_token_ids()

    def get_last_token_id(self) -> int:
        return self.data.get_last_token_id()

    def get_output_token_ids(self) -> List[int]:
        return self.data.output_token_ids

    def get_cumulative_logprob(self) -> float:
        return self.data.cumulative_logprob

    def get_beam_search_score(self,
                              length_penalty: float = 0.0,
                              seq_len: Optional[int] = None,
                              eos_token_id: Optional[int] = None) -> float:
        """Calculate the beam search score with length penalty.

        Adapted from

        https://github.com/huggingface/transformers/blob/ccb92be23def445f2afdea94c31286f84b89eb5b/src/transformers/generation/beam_search.py#L938
        """
        if seq_len is None:
            seq_len = self.get_len()
            # NOTE: HF implementation does not count the EOS token
            # towards the length, we align with that here for testing.
            if (eos_token_id is not None
                    and self.get_last_token_id() == eos_token_id):
                seq_len -= 1
        return self.get_cumulative_logprob() / (seq_len**length_penalty)

    def is_finished(self) -> bool:
        return SequenceStatus.is_finished(self.status)

    def fork(self, new_seq_id: int) -> "Sequence":
        new_seq = copy.deepcopy(self)
        new_seq.seq_id = new_seq_id
        return new_seq

    def __repr__(self) -> str:
        return (f"Sequence(seq_id={self.seq_id}, "
                f"status={self.status.name}, "
                f"num_blocks={len(self.logical_token_blocks)})")


class SequenceGroup:
    """A group of sequences that are generated from the same prompt.

    Args:
        request_id: The ID of the request.
        seqs: The list of sequences.
        sampling_params: The sampling parameters used to generate the outputs.
        arrival_time: The arrival time of the request.
        prefix: The prefix of the prompt of the sequence group.
    """

    def __init__(
        self,
        request_id: str,
        seqs: List[Sequence],
        sampling_params: SamplingParams,
        arrival_time: float,
        prefix: Optional[Prefix] = None,
    ) -> None:
        self.request_id = request_id
        self.seqs_dict = {seq.seq_id: seq for seq in seqs}
        self.sampling_params = sampling_params
        self.arrival_time = arrival_time
<<<<<<< HEAD
        self.last_token_time = arrival_time
=======
        self.prefix: Optional[Prefix] = prefix
>>>>>>> 00efdc84
        self.prompt_logprobs: Optional[PromptLogprobs] = None

    @property
    def prompt(self) -> str:
        # All sequences in the group should have the same prompt.
        # We use the prompt of an arbitrary sequence.
        return next(iter(self.seqs_dict.values())).prompt

    @property
    def prompt_token_ids(self) -> List[int]:
        # All sequences in the group should have the same prompt.
        # We use the prompt of an arbitrary sequence.
        return next(iter(self.seqs_dict.values())).data.prompt_token_ids

    def get_last_latency(self, now: float) -> float:
        """Gets last token latency for Request level timings."""
        latency = now - self.last_token_time
        self.last_token_time = now
        return latency

    def get_e2e_latency(self, now: float) -> float:
        """Gets end-to-end latency for Request level timings."""
        return now - self.arrival_time

    def get_max_num_running_seqs(self) -> int:
        """The maximum number of sequences running in parallel in the remaining
        lifetime of the request."""
        if self.sampling_params.use_beam_search:
            # For beam search, maximally there will always be `best_of` beam
            # candidates running in the future.
            return self.sampling_params.best_of
        else:
            if self.sampling_params.best_of > self.num_seqs():
                # At prompt stage, the sequence group is not yet filled up
                # and only have one sequence running. However, in the
                # generation stage, we will have `best_of` sequences running.
                return self.sampling_params.best_of
            # At sampling stages, return the number of actual sequences
            # that are not finished yet.
            return self.num_unfinished_seqs()

    def get_seqs(
        self,
        status: Optional[SequenceStatus] = None,
    ) -> List[Sequence]:
        if status is None:
            return list(self.seqs_dict.values())
        else:
            return [
                seq for seq in self.seqs_dict.values() if seq.status == status
            ]

    def get_unfinished_seqs(self) -> List[Sequence]:
        return [
            seq for seq in self.seqs_dict.values() if not seq.is_finished()
        ]

    def get_finished_seqs(self) -> List[Sequence]:
        return [seq for seq in self.seqs_dict.values() if seq.is_finished()]

    def num_seqs(self, status: Optional[SequenceStatus] = None) -> int:
        return len(self.get_seqs(status))

    def num_unfinished_seqs(self) -> int:
        return len(self.get_unfinished_seqs())

    def num_finished_seqs(self) -> int:
        return len(self.get_finished_seqs())

    def find(self, seq_id: int) -> Sequence:
        if seq_id not in self.seqs_dict:
            raise ValueError(f"Sequence {seq_id} not found.")
        return self.seqs_dict[seq_id]

    def add(self, seq: Sequence) -> None:
        if seq.seq_id in self.seqs_dict:
            raise ValueError(f"Sequence {seq.seq_id} already exists.")
        self.seqs_dict[seq.seq_id] = seq

    def remove(self, seq_id: int) -> None:
        if seq_id not in self.seqs_dict:
            raise ValueError(f"Sequence {seq_id} not found.")
        del self.seqs_dict[seq_id]

    def is_finished(self) -> bool:
        return all(seq.is_finished() for seq in self.get_seqs())

    def __repr__(self) -> str:
        return (f"SequenceGroup(request_id={self.request_id}, "
                f"sampling_params={self.sampling_params}, "
                f"num_seqs={len(self.seqs_dict)})")


class SequenceGroupMetadata:
    """Metadata for a sequence group. Used to create `InputMetadata`.

    Args:
        request_id: The ID of the request.
        is_prompt: Whether the request is at prompt stage.
        seq_data: The sequence data. (Seq id -> sequence data)
        sampling_params: The sampling parameters used to generate the outputs.
        block_tables: The block tables. (Seq id -> list of physical block
            numbers)
        prefix: The prefix of the prompt of the sequence group.
    """

    def __init__(
        self,
        request_id: str,
        is_prompt: bool,
        seq_data: Dict[int, SequenceData],
        sampling_params: SamplingParams,
        block_tables: Dict[int, List[int]],
        prefix: Optional[Prefix] = None,
    ) -> None:
        self.request_id = request_id
        self.is_prompt = is_prompt
        self.seq_data = seq_data
        self.sampling_params = sampling_params
        self.block_tables = block_tables
        self.prefix = prefix


class SequenceOutput:
    """The model output associated with a sequence.

    Args:
        parent_seq_id: The ID of the parent sequence (for forking in beam
            search).
        output_token: The output token ID.
        logprobs: The logprobs of the output token.
            (Token id -> logP(x_i+1 | x_0, ..., x_i))
    """

    def __init__(
        self,
        parent_seq_id: int,
        output_token: int,
        logprobs: Dict[int, float],
    ) -> None:
        self.parent_seq_id = parent_seq_id
        self.output_token = output_token
        self.logprobs = logprobs

    def __repr__(self) -> str:
        return (f"SequenceOutput(parent_seq_id={self.parent_seq_id}, "
                f"output_token={self.output_token}, "
                f"logprobs={self.logprobs})")

    def __eq__(self, other: object) -> bool:
        if not isinstance(other, SequenceOutput):
            raise NotImplementedError()
        return (self.parent_seq_id == other.parent_seq_id
                and self.output_token == other.output_token
                and self.logprobs == other.logprobs)


class SequenceGroupOutput:
    """The model output associated with a sequence group."""

    def __init__(
        self,
        samples: List[SequenceOutput],
        prompt_logprobs: Optional[PromptLogprobs],
    ) -> None:
        self.samples = samples
        self.prompt_logprobs = prompt_logprobs

    def __repr__(self) -> str:
        return (f"SequenceGroupOutput(samples={self.samples}, "
                f"prompt_logprobs={self.prompt_logprobs})")

    def __eq__(self, other: object) -> bool:
        if not isinstance(other, SequenceGroupOutput):
            raise NotImplementedError()
        return (self.samples == other.samples
                and self.prompt_logprobs == other.prompt_logprobs)


# For each sequence group, we generate a list of SequenceOutput object,
# each of which contains one possible candidate for the next token.
SamplerOutput = List[SequenceGroupOutput]<|MERGE_RESOLUTION|>--- conflicted
+++ resolved
@@ -243,11 +243,8 @@
         self.seqs_dict = {seq.seq_id: seq for seq in seqs}
         self.sampling_params = sampling_params
         self.arrival_time = arrival_time
-<<<<<<< HEAD
         self.last_token_time = arrival_time
-=======
         self.prefix: Optional[Prefix] = prefix
->>>>>>> 00efdc84
         self.prompt_logprobs: Optional[PromptLogprobs] = None
 
     @property
