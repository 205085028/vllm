from typing import Optional

import torch


class InputMetadata:
    """Metadata for input sequences. Used in PagedAttention.

    NOTE: Any python object stored here is not updated when it is
    cuda-graph replays. If you have values that need to be changed
    dynamically, it should be stored in tensor. The tensor has to be
    updated from `CUDAGraphRunner.forward` API.

    Args:
        prompt_lens: Lengths of prompts.
<<<<<<< HEAD
        slot_mapping: The address to write the new KV to of each token.
            index: token_id, value: address within kv_cache.
=======
        slot_mapping: The index of each token mapped into a physical block
            in block tables. E.g., if block_size is 32, 35 means it is in
            the block number 1, 3rd index.
        num_prompt_tokens: The number of tokens in the prompts. This might
            include padding.
        num_generation_tokens: The number of tokens in the generation sequences.
            This might include padding.
>>>>>>> 406f1d40
        max_context_len: The maximum context length.
        context_lens: the length of attention context for each sequence.
            I.e., the number of tokens that have attended so far.
        block_tables: The block tables. (Seq id -> list of physical block)
        kv_cache_dtype: Data type to store kv cache.
        num_prompt_tokens: The number of tokens in the prompts. This might
            include padding.
        num_generation_tokens: The number of tokens in the generation sequences.
            This might include padding.
    """

<<<<<<< HEAD
    def __init__(self, is_prompt: bool, slot_mapping: torch.Tensor,
                 prompt_lens: Optional[torch.Tensor],
                 max_seq_len: Optional[int], start_loc: Optional[torch.Tensor],
                 max_context_len: Optional[int],
                 context_lens: Optional[torch.Tensor],
                 block_tables: Optional[torch.Tensor], use_cuda_graph: bool,
                 kv_cache_dtype: str, flash_style: bool,
                 prefix_enabled: bool) -> None:
=======
    def __init__(
        self,
        is_prompt: bool,
        slot_mapping: torch.Tensor,
        prompt_lens: Optional[torch.Tensor],
        num_prompt_tokens: int,
        num_generation_tokens: int,
        max_seq_len: Optional[int],
        start_loc: Optional[torch.Tensor],
        max_context_len: Optional[int],
        context_lens: Optional[torch.Tensor],
        block_tables: Optional[torch.Tensor],
        use_cuda_graph: bool,
        kv_cache_dtype: str,
    ) -> None:
>>>>>>> 406f1d40
        self.is_prompt = is_prompt
        self.prompt_lens = prompt_lens
        self.num_prompt_tokens = num_prompt_tokens
        self.num_generation_tokens = num_generation_tokens
        self.max_seq_len = max_seq_len
        self.start_loc = start_loc
        self.max_context_len = max_context_len
        self.slot_mapping = slot_mapping
        # Index: The batched sequence's index.
        # Value: The length of attention context.
        # NOTE(sang): When it is prefill/decoding,
        # the definition is different. For prefill,
        # it means the the length of KV that are cached
        # excluding the new KVs. In decoding, this
        # includes a new KV.
        self.context_lens = context_lens
        self.block_tables = block_tables
        self.use_cuda_graph = use_cuda_graph
        self.kv_cache_dtype = kv_cache_dtype
        self.flash_style = flash_style
        self.prefix_enabled = prefix_enabled

        # Set during the execution of the first attention op.
        # FIXME(woosuk): This is a hack.
        self.attn_bias = None
        # Number of valid tokens. It includes paddings.
        # See attention.py for precise definition.
        self.num_valid_tokens = slot_mapping.shape[0]

        # SANG-TODO
        # # Prompt related metadata
        # # This value might include padding if CudaGraph is enabled.
        # self.num_prompts = len(prompt_lens)
        # # This value is the source of truth.
        # self.num_prompts_tensor = torch.cuda.IntTensor([self.num_prompts])
        # # This value might include padding if CudaGraph is enabled.
        # self.num_prompt_tokens = num_prompt_tokens
        # self.prompt_lens_tensor = torch.cuda.IntTensor(self.prompt_lens)
        # self.max_prompt_len = max(prompt_lens) if prompt_lens else 0

        # # Cumulative prompt lengths for each prompt in the input
        # # tensor.
        # self.cum_prompt_query_lens = torch.zeros(
        #     self.num_prompts + 1,
        #     device=self.prompt_lens_tensor.device,
        #     dtype=torch.int32)
        # # Cumulative context lengths.
        # self.cum_prompt_context_lens = torch.zeros(
        #     self.num_prompts + 1,
        #     device=self.prompt_lens_tensor.device,
        #     dtype=torch.int32)

        # torch.cumsum(self.prompt_lens_tensor,
        #              dim=0,
        #              dtype=self.cum_prompt_query_lens.dtype,
        #              out=self.cum_prompt_query_lens[1:])

        # # TODO: this will be different once we support chunked prefills.
        # self.cum_prompt_context_lens = self.cum_prompt_query_lens
        # self.max_context_len = max(self.max_context_len, self.max_prompt_len)

        # # Generation related metadata
        # # This value might include padding if CudaGraph is enabled.
        # self.num_generation_tokens = num_generation_tokens
        # # This is the source of truth for the number of generation tokens.
        # self.num_generation_tokens_tensor = torch.cuda.IntTensor(
        #     [num_generation_tokens])

    def __repr__(self) -> str:
        return ("InputMetadata("
                f"is_prompt={self.is_prompt}, "
                f"max_context_len={self.max_context_len}, "
                f"num_generation_tokens={self.num_generation_tokens}, "
                f"num_prompt_tokens={self.num_prompt_tokens}, "
                f"slot_mapping={self.slot_mapping}, "
                f"context_lens={self.context_lens}, "
                f"block_tables={self.block_tables}, "
                f"use_cuda_graph={self.use_cuda_graph}, "
<<<<<<< HEAD
                f"kv_cache_dtype={self.kv_cache_dtype}), "
                f"flash_style={self.flash_style}")
=======
                f"kv_cache_dtype={self.kv_cache_dtype}) "
                f"num_valid_tokens={self.num_valid_tokens}")
>>>>>>> 406f1d40
<|MERGE_RESOLUTION|>--- conflicted
+++ resolved
@@ -13,10 +13,6 @@
 
     Args:
         prompt_lens: Lengths of prompts.
-<<<<<<< HEAD
-        slot_mapping: The address to write the new KV to of each token.
-            index: token_id, value: address within kv_cache.
-=======
         slot_mapping: The index of each token mapped into a physical block
             in block tables. E.g., if block_size is 32, 35 means it is in
             the block number 1, 3rd index.
@@ -24,7 +20,6 @@
             include padding.
         num_generation_tokens: The number of tokens in the generation sequences.
             This might include padding.
->>>>>>> 406f1d40
         max_context_len: The maximum context length.
         context_lens: the length of attention context for each sequence.
             I.e., the number of tokens that have attended so far.
@@ -36,16 +31,6 @@
             This might include padding.
     """
 
-<<<<<<< HEAD
-    def __init__(self, is_prompt: bool, slot_mapping: torch.Tensor,
-                 prompt_lens: Optional[torch.Tensor],
-                 max_seq_len: Optional[int], start_loc: Optional[torch.Tensor],
-                 max_context_len: Optional[int],
-                 context_lens: Optional[torch.Tensor],
-                 block_tables: Optional[torch.Tensor], use_cuda_graph: bool,
-                 kv_cache_dtype: str, flash_style: bool,
-                 prefix_enabled: bool) -> None:
-=======
     def __init__(
         self,
         is_prompt: bool,
@@ -60,8 +45,8 @@
         block_tables: Optional[torch.Tensor],
         use_cuda_graph: bool,
         kv_cache_dtype: str,
+        flash_style: bool,
     ) -> None:
->>>>>>> 406f1d40
         self.is_prompt = is_prompt
         self.prompt_lens = prompt_lens
         self.num_prompt_tokens = num_prompt_tokens
@@ -82,7 +67,6 @@
         self.use_cuda_graph = use_cuda_graph
         self.kv_cache_dtype = kv_cache_dtype
         self.flash_style = flash_style
-        self.prefix_enabled = prefix_enabled
 
         # Set during the execution of the first attention op.
         # FIXME(woosuk): This is a hack.
@@ -140,10 +124,6 @@
                 f"context_lens={self.context_lens}, "
                 f"block_tables={self.block_tables}, "
                 f"use_cuda_graph={self.use_cuda_graph}, "
-<<<<<<< HEAD
-                f"kv_cache_dtype={self.kv_cache_dtype}), "
-                f"flash_style={self.flash_style}")
-=======
+                f"flash_style={self.flash_style} "
                 f"kv_cache_dtype={self.kv_cache_dtype}) "
-                f"num_valid_tokens={self.num_valid_tokens}")
->>>>>>> 406f1d40
+                f"num_valid_tokens={self.num_valid_tokens}")