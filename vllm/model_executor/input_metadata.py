--- conflicted
+++ resolved
@@ -75,20 +75,6 @@
 
     def __repr__(self) -> str:
         # Print only useful metadata.
-<<<<<<< HEAD
-        return (f"InputMetadata("
-                f"num_valid_tokens={self.num_valid_tokens}, "
-                f"num_prompt_tokens={self.num_prompt_tokens}, "
-                f"num_prompts={self.num_prompts}, "
-                f"prompt_lens={self.prompt_lens}, "
-                f"num_generation_tokens={self.num_generation_tokens}, "
-                f"context_lens={self.context_lens}, "
-                f"max_context_len={self.max_context_len}), "
-                f"max_num_blocks_per_seq={self.max_num_blocks_per_seq}, "
-                f"block_tables={self.block_tables}), "
-                f"slot_mapping={self.slot_mapping}, "
-                f"use_cuda_graph={self.use_cuda_graph})")
-=======
         return (f'InputMetadata('
                 f'num_prompt_tokens={self.num_prompt_tokens}, '
                 f'num_prompts={self.num_prompts}, '
@@ -98,5 +84,5 @@
                 f'max_context_len={self.max_context_len}, '
                 f'max_num_blocks_per_seq={self.max_num_blocks_per_seq}, '
                 f'block_tables={self.block_tables}, '
-                f'slot_mapping={self.slot_mapping})')
->>>>>>> f8a1e39f
+                f'slot_mapping={self.slot_mapping})'
+                f"use_cuda_graph={self.use_cuda_graph})")