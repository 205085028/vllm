--- conflicted
+++ resolved
@@ -1,12 +1,8 @@
 """Utilities for selecting and loading models."""
 import contextlib
-<<<<<<< HEAD
-from typing import Optional, Type
 import gc
 from contextlib import nullcontext
-=======
 from typing import Type
->>>>>>> 29e70e3e
 
 import torch
 import torch.nn as nn
