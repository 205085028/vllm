"""Utilities for selecting and loading models."""
import contextlib
from typing import Optional, Type

import numpy as np
import torch
import torch.nn as nn

<<<<<<< HEAD
from vllm.config import ModelConfig, ParallelConfig
=======
from vllm.config import ModelConfig, LoRAConfig
>>>>>>> 40728714
from vllm.model_executor.models import ModelRegistry
from vllm.model_executor.weight_utils import (get_quant_config,
                                              initialize_dummy_weights)


@contextlib.contextmanager
def _set_default_torch_dtype(dtype: torch.dtype):
    """Sets the default torch dtype to the given dtype."""
    old_dtype = torch.get_default_dtype()
    torch.set_default_dtype(dtype)
    yield
    torch.set_default_dtype(old_dtype)


def _get_model_architecture(model_config: ModelConfig) -> Type[nn.Module]:
    architectures = getattr(model_config.hf_config, "architectures", [])
    # Special handling for quantized Mixtral.
    # FIXME(woosuk): This is a temporary hack.
    if (model_config.quantization is not None
            and "MixtralForCausalLM" in architectures):
        architectures = ["QuantMixtralForCausalLM"]

    for arch in architectures:
        model_cls = ModelRegistry.load_model_cls(arch)
        if model_cls is not None:
            return model_cls
    raise ValueError(
        f"Model architectures {architectures} are not supported for now. "
        f"Supported architectures: {ModelRegistry.get_supported_archs()}")


<<<<<<< HEAD
def _is_support_kv_quant(config: PretrainedConfig) -> bool:
    architectures = getattr(config, "architectures", [])
    supported_archs = ModelRegistry.get_supported_kv_quant_archs()
    return any(arch in supported_archs for arch in architectures)


def get_model(model_config: ModelConfig,
              parallel_config: ParallelConfig) -> nn.Module:
    model_class = _get_model_architecture(model_config.hf_config)
=======
def get_model(model_config: ModelConfig,
              lora_config: Optional[LoRAConfig] = None) -> nn.Module:
    model_class = _get_model_architecture(model_config)
>>>>>>> 40728714

    # Get the (maybe quantized) linear method.
    linear_method = None
    if model_config.quantization is not None:
        quant_config = get_quant_config(model_config.quantization,
                                        model_config.model,
                                        model_config.hf_config,
                                        model_config.download_dir)
        capability = torch.cuda.get_device_capability()
        capability = capability[0] * 10 + capability[1]
        if capability < quant_config.get_min_capability():
            raise ValueError(
                f"The quantization method {model_config.quantization} is not "
                "supported for the current GPU. "
                f"Minimum capability: {quant_config.get_min_capability()}. "
                f"Current capability: {capability}.")
        supported_dtypes = quant_config.get_supported_act_dtypes()
        if model_config.dtype not in supported_dtypes:
            raise ValueError(
                f"{model_config.dtype} is not supported for quantization "
                f"method {model_config.quantization}. Supported dtypes: "
                f"{supported_dtypes}")
        linear_method = quant_config.get_linear_method()

    with _set_default_torch_dtype(model_config.dtype):
        # Create a model instance.
        # The weights will be initialized as empty tensors.
        num_layers = model_config.get_num_layers(parallel_config)
        kv_quant_params_list = []
        if model_config.quant_kv_cache:
            for i in range(num_layers):
                # FIXME(Zhang Ying): all ranks share the same kv-quant params now, so set rank = 0
                rank = 0
                path = model_config.kv_quant_params_path + \
                       f"/layers.{i}.past_kv_scale.{rank}.weight"
                kv_quant_params = list(np.fromfile(path, dtype=np.float32))
                kv_quant_params_list.append(kv_quant_params)
        with torch.device("cuda"):
<<<<<<< HEAD
            if _is_support_kv_quant(model_config.hf_config):
                model = model_class(model_config.hf_config, linear_method,
                                    model_config.quant_kv_cache,
                                    kv_quant_params_list)
=======
            if getattr(model_class, "supports_lora", False):
                model = model_class(model_config.hf_config, linear_method,
                                    lora_config)
            elif lora_config:
                raise ValueError(
                    f"Model {model_class.__name__} does not support LoRA, "
                    "but LoRA is enabled. Support for this model may "
                    "be added in the future. If this is important to you, "
                    "please open an issue on github.")
>>>>>>> 40728714
            else:
                model = model_class(model_config.hf_config, linear_method)
        if model_config.load_format == "dummy":
            # NOTE(woosuk): For accurate performance evaluation, we assign
            # random values to the weights.
            initialize_dummy_weights(model)
        else:
            # Load the weights from the cached or downloaded files.
            model.load_weights(model_config.model, model_config.download_dir,
                               model_config.load_format, model_config.revision)
    return model.eval()<|MERGE_RESOLUTION|>--- conflicted
+++ resolved
@@ -2,15 +2,10 @@
 import contextlib
 from typing import Optional, Type
 
-import numpy as np
 import torch
 import torch.nn as nn
 
-<<<<<<< HEAD
-from vllm.config import ModelConfig, ParallelConfig
-=======
 from vllm.config import ModelConfig, LoRAConfig
->>>>>>> 40728714
 from vllm.model_executor.models import ModelRegistry
 from vllm.model_executor.weight_utils import (get_quant_config,
                                               initialize_dummy_weights)
@@ -42,21 +37,9 @@
         f"Supported architectures: {ModelRegistry.get_supported_archs()}")
 
 
-<<<<<<< HEAD
-def _is_support_kv_quant(config: PretrainedConfig) -> bool:
-    architectures = getattr(config, "architectures", [])
-    supported_archs = ModelRegistry.get_supported_kv_quant_archs()
-    return any(arch in supported_archs for arch in architectures)
-
-
-def get_model(model_config: ModelConfig,
-              parallel_config: ParallelConfig) -> nn.Module:
-    model_class = _get_model_architecture(model_config.hf_config)
-=======
 def get_model(model_config: ModelConfig,
               lora_config: Optional[LoRAConfig] = None) -> nn.Module:
     model_class = _get_model_architecture(model_config)
->>>>>>> 40728714
 
     # Get the (maybe quantized) linear method.
     linear_method = None
@@ -84,23 +67,7 @@
     with _set_default_torch_dtype(model_config.dtype):
         # Create a model instance.
         # The weights will be initialized as empty tensors.
-        num_layers = model_config.get_num_layers(parallel_config)
-        kv_quant_params_list = []
-        if model_config.quant_kv_cache:
-            for i in range(num_layers):
-                # FIXME(Zhang Ying): all ranks share the same kv-quant params now, so set rank = 0
-                rank = 0
-                path = model_config.kv_quant_params_path + \
-                       f"/layers.{i}.past_kv_scale.{rank}.weight"
-                kv_quant_params = list(np.fromfile(path, dtype=np.float32))
-                kv_quant_params_list.append(kv_quant_params)
         with torch.device("cuda"):
-<<<<<<< HEAD
-            if _is_support_kv_quant(model_config.hf_config):
-                model = model_class(model_config.hf_config, linear_method,
-                                    model_config.quant_kv_cache,
-                                    kv_quant_params_list)
-=======
             if getattr(model_class, "supports_lora", False):
                 model = model_class(model_config.hf_config, linear_method,
                                     lora_config)
@@ -110,7 +77,6 @@
                     "but LoRA is enabled. Support for this model may "
                     "be added in the future. If this is important to you, "
                     "please open an issue on github.")
->>>>>>> 40728714
             else:
                 model = model_class(model_config.hf_config, linear_method)
         if model_config.load_format == "dummy":
