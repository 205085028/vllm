--- conflicted
+++ resolved
@@ -93,18 +93,16 @@
         assert query.shape[0] == num_prompt_tokens
         assert decode_query.shape[0] == num_generation_tokens
 
+        output = torch.empty_like(query)
+
         if num_prompt_tokens > 0:
             prefill_input_metadata = input_metadata.prefill_input_metadata()
             # Prompt run.
             # key_cache and value_cache is None when it is a profiling run.
             # block tables are empty if the prompt has never been computed.
             if (key_cache is None or value_cache is None
-<<<<<<< HEAD
                     or prefill_input_metadata.block_tables.numel() == 0):
                 # normal attention
-=======
-                    or input_metadata.block_tables.numel() == 0):
->>>>>>> 423dab29
                 if self.num_kv_heads != self.num_heads:
                     # As of Nov 2023, xformers only supports MHA. For MQA/GQA,
                     # project the key and value tensors to the desired number of
@@ -123,25 +121,6 @@
                                                   self.num_queries_per_kv,
                                                   value.shape[-1])
 
-<<<<<<< HEAD
-                # Set attention bias if not provided. This typically happens at
-                # the very attention layer of every iteration.
-                # FIXME(woosuk): This is a hack.
-                if prefill_input_metadata.attn_bias is None:
-                    if self.alibi_slopes is None:
-                        attn_bias = BlockDiagonalCausalMask.from_seqlens(
-                            prefill_input_metadata.prompt_lens.tolist())
-                        if self.sliding_window is not None:
-                            attn_bias = attn_bias.make_local_attention(
-                                self.sliding_window)
-                        prefill_input_metadata.attn_bias = attn_bias
-                    else:
-                        prefill_input_metadata.attn_bias = _make_alibi_bias(
-                            self.alibi_slopes, self.num_kv_heads, query.dtype,
-                            prefill_input_metadata)
-
-=======
->>>>>>> 423dab29
                 if self.use_ref_attention:
                     output[:num_prompt_tokens] = _ref_masked_attention(
                         query,
@@ -158,30 +137,8 @@
                     # Use reshape instead.
                     return output.reshape(num_tokens, hidden_size)
 
-<<<<<<< HEAD
-                # TODO(woosuk): Too many view operations. Let's try to reduce
-                # them in the future for code readability.
-                if self.alibi_slopes is None:
-                    query = query.unsqueeze(0)
-                    key = key.unsqueeze(0)
-                    value = value.unsqueeze(0)
-                else:
-                    query = query.unflatten(0, (num_tokens))
-                    key = key.unflatten(0, (num_tokens))
-                    value = value.unflatten(0, (num_tokens))
-                out = xops.memory_efficient_attention_forward(
-                    query,
-                    key,
-                    value,
-                    attn_bias=prefill_input_metadata.attn_bias,
-                    p=0.0,
-                    scale=self.scale,
-                    op=xops.fmha.MemoryEfficientAttentionFlashAttentionOp[0] if
-                    (is_hip()) else None,
-                )
-
-                output[:num_prompt_tokens] = out.view_as(output)
-
+                output[:num_prompt_tokens] = self._multi_query_kv_attention(
+                    query, key, value, prefill_input_metadata)
             else:
                 # prefix-enabled attention
                 # print("SANG-TODO prefix")
@@ -191,13 +148,6 @@
                 # print(prefill_input_metadata.start_loc)
                 # print(prefill_input_metadata.max_seq_len)
                 output[:num_prompt_tokens] = PagedAttentionImpl.forward_prefix(
-=======
-                output = self._multi_query_kv_attention(
-                    query, key, value, input_metadata)
-            else:
-                # prefix-enabled attention
-                output = PagedAttentionImpl.forward_prefix(
->>>>>>> 423dab29
                     query,
                     key,
                     value,
