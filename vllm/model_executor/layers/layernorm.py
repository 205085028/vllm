--- conflicted
+++ resolved
@@ -5,28 +5,6 @@
 import torch.nn as nn
 
 from vllm._C import ops
-
-
-def _rms_norm(
-    x: torch.Tensor,
-    residual: Optional[torch.Tensor],
-    weight: torch.Tensor,
-    eps: float,
-) -> Union[torch.Tensor, Tuple[torch.Tensor, torch.Tensor]]:
-    if residual is not None:
-        x = x + residual
-        residual = x
-    orig_dtype = x.dtype
-    x = x.float()
-
-    mean = torch.mean(x * x, dim=-1, keepdim=True)
-    output = x * torch.rsqrt(mean + eps)
-    output = output.to(orig_dtype)
-    output = output * weight
-    if residual is None:
-        return output
-    else:
-        return output, residual
 
 
 class RMSNorm(nn.Module):
@@ -50,11 +28,6 @@
         x: torch.Tensor,
         residual: Optional[torch.Tensor] = None,
     ) -> Union[torch.Tensor, Tuple[torch.Tensor, torch.Tensor]]:
-<<<<<<< HEAD
-        return _rms_norm(x, residual, self.weight.data, self.variance_epsilon)
-
-    def _forward_with_custom_op(
-=======
         """PyTorch-native implementation equivalent to forward()."""
         orig_dtype = x.dtype
         x = x.to(torch.float32)
@@ -71,7 +44,6 @@
             return x, residual
 
     def forward(
->>>>>>> 60dc62dc
         self,
         x: torch.Tensor,
         residual: Optional[torch.Tensor] = None,
@@ -91,16 +63,4 @@
             self.weight.data,
             self.variance_epsilon,
         )
-        return out
-
-    def forward(
-        self,
-        x: torch.Tensor,
-        residual: Optional[torch.Tensor] = None,
-    ) -> Union[torch.Tensor, Tuple[torch.Tensor, torch.Tensor]]:
-        # FIXME(woosuk): This is a hack.
-        is_prompt = x.shape[1] > 1
-        if is_prompt:
-            return self._forward_with_custom_op(x, residual)
-        else:
-            return self._forward(x, residual)+        return out