--- conflicted
+++ resolved
@@ -30,13 +30,8 @@
 
 from vllm.model_executor.input_metadata import InputMetadata
 from vllm.model_executor.layers.activation import SiluAndMul
-<<<<<<< HEAD
-from vllm.model_executor.layers.attention import PagedAttention
+from vllm.model_executor.layers.attention import Attention
 from vllm.model_executor.layers.fused_moe import fused_topk
-=======
-from vllm.model_executor.layers.attention import Attention
-from vllm.model_executor.layers.fused_moe import fused_moe
->>>>>>> 657061fd
 from vllm.model_executor.layers.layernorm import RMSNorm
 from vllm.model_executor.layers.linear import (
     UnquantizedLinearMethod, LinearMethodBase, MergedColumnParallelLinear,
@@ -511,7 +506,8 @@
                 weight_loader(param, loaded_weight, shard_id)
                 break
             else:
-                for param_name, weight_name, shard_id, expert_id in expert_params_mapping:
+                for (param_name, weight_name, shard_id,
+                     expert_id) in expert_params_mapping:
                     if weight_name not in name:
                         continue
                     name = name.replace(weight_name, param_name)
