--- conflicted
+++ resolved
@@ -30,6 +30,7 @@
 
 from vllm.model_executor.input_metadata import InputMetadata
 from vllm.model_executor.layers.attention import PagedAttention
+from vllm.model_executor.layers.fused_moe import fused_topk
 from vllm.model_executor.layers.layernorm import RMSNorm
 from vllm.model_executor.layers.linear import (
     MergedColumnParallelLinear, LinearMethodBase, QKVParallelLinear,
@@ -167,15 +168,11 @@
         hidden_states = hidden_states.view(-1, self.hidden_size)
         # router_logits: (batch * sequence_length, n_experts)
         router_logits, _ = self.gate(hidden_states)
-<<<<<<< HEAD
-
-        routing_weights = F.softmax(router_logits, dim=1, dtype=torch.float)
-        routing_weights, selected_experts = torch.topk(routing_weights,
-                                                       self.top_k,
-                                                       dim=-1)
-        routing_weights /= routing_weights.sum(dim=-1, keepdim=True)
 
         if not self.linear_method.support_fused_moe:
+            routing_weights, selected_experts = fused_topk(router_logits,
+                                                           self.top_k,
+                                                           renormalize=True)
             final_hidden_states = None
             for expert_idx in self.expert_indicies:
                 expert_layer = self.experts[expert_idx]
@@ -194,18 +191,10 @@
                 self.ws.linear_weights,
                 self.w2s.linear_weights,
                 hidden_states,
-                routing_weights,
-                selected_experts,
+                router_logits,
+                self.top_k,
+                renormalize=True,
             )
-=======
-        final_hidden_states = fused_moe(hidden_states,
-                                        self.ws,
-                                        self.w2s,
-                                        router_logits,
-                                        self.top_k,
-                                        renormalize=True,
-                                        inplace=True)
->>>>>>> f0d4e145
 
         if self.tp_size > 1:
             final_hidden_states = tensor_model_parallel_all_reduce(
