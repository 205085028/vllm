--- conflicted
+++ resolved
@@ -10,11 +10,8 @@
 from vllm.model_executor.models.llama import LlamaForCausalLM
 from vllm.model_executor.models.mpt import MPTForCausalLM
 from vllm.model_executor.models.opt import OPTForCausalLM
-<<<<<<< HEAD
 from vllm.model_executor.models.aquila import AquilaForCausalLM
-=======
 from vllm.model_executor.models.qwen import QWenLMHeadModel
->>>>>>> 66c54aa9
 
 __all__ = [
     "BaiChuanForCausalLM",
@@ -29,9 +26,6 @@
     "LlamaForCausalLM",
     "MPTForCausalLM",
     "OPTForCausalLM",
-<<<<<<< HEAD
     "AquilaForCausalLM",
-=======
     "QWenLMHeadModel",
->>>>>>> 66c54aa9
 ]