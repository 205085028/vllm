--- conflicted
+++ resolved
@@ -25,11 +25,8 @@
 from transformers import GPTBigCodeConfig
 
 from vllm.attention import Attention, AttentionMetadata
-<<<<<<< HEAD
 from vllm.config import LoRAConfig
-=======
 from vllm.distributed import get_tensor_model_parallel_world_size
->>>>>>> 63e7176f
 from vllm.model_executor.layers.activation import get_act_fn
 from vllm.model_executor.layers.linear import (ColumnParallelLinear,
                                                LinearMethodBase,
