# coding=utf-8
# Adapted from
# https://github.com/huggingface/transformers/blob/v4.28.0/src/transformers/models/gptj/modeling_gptj.py
# Copyright 2023 The vLLM team.
# Copyright 2021 The EleutherAI and HuggingFace Teams. All rights reserved.
#
# Licensed under the Apache License, Version 2.0 (the "License");
# you may not use this file except in compliance with the License.
# You may obtain a copy of the License at
#
#     http://www.apache.org/licenses/LICENSE-2.0
#
# Unless required by applicable law or agreed to in writing, software
# distributed under the License is distributed on an "AS IS" BASIS,
# WITHOUT WARRANTIES OR CONDITIONS OF ANY KIND, either express or implied.
# See the License for the specific language governing permissions and
# limitations under the License.
"""Inference-only GPT-J model compatible with HuggingFace weights.

The input of the model is flattened to a 1D tensor of tokens. The model uses
InputMetadata to extract the original 2D shape of the input.
"""
from typing import List, Optional, Tuple

import torch
from torch import nn
from transformers import GPTJConfig

from vllm.model_executor.input_metadata import InputMetadata
from vllm.model_executor.layers.activation import get_act_fn
from vllm.model_executor.layers.attention import PagedAttentionWithRoPE
from vllm.model_executor.layers.sampler import Sampler
from vllm.model_executor.weight_utils import (hf_model_weights_iterator,
                                              load_tensor_parallel_weights)
from vllm.model_executor.parallel_utils.parallel_state import (
    get_tensor_model_parallel_rank, get_tensor_model_parallel_world_size)
from vllm.model_executor.parallel_utils.tensor_parallel import (
    VocabParallelEmbedding, ColumnParallelLinear, RowParallelLinear)
from vllm.sequence import SamplerOutput

KVCache = Tuple[torch.Tensor, torch.Tensor]


class GPTJAttention(nn.Module):

    def __init__(self, config: GPTJConfig):
        super().__init__()
        self.total_num_heads = config.num_attention_heads
        self.hidden_size = config.hidden_size
        self.head_size = self.hidden_size // self.total_num_heads

        self.qkv_proj = ColumnParallelLinear(config.hidden_size,
                                             3 * config.hidden_size,
                                             bias=False,
                                             gather_output=False,
                                             perform_initialization=False)
        self.out_proj = RowParallelLinear(config.hidden_size,
                                          config.hidden_size,
                                          bias=False,
                                          input_is_parallel=True,
                                          perform_initialization=False)

        tp_world_size = get_tensor_model_parallel_world_size()
        assert self.total_num_heads % tp_world_size == 0
        self.num_heads = self.total_num_heads // tp_world_size

        scaling = self.head_size**-0.5
        assert getattr(config, "rotary", True)
        assert config.rotary_dim % 2 == 0
        self.attn = PagedAttentionWithRoPE(self.num_heads,
                                           self.head_size,
                                           scaling,
                                           config.rotary_dim,
                                           is_neox_style=False)
        self.warmup = False

    def forward(
        self,
        position_ids: torch.Tensor,
        hidden_states: torch.Tensor,
        kv_cache: KVCache,
        input_metadata: InputMetadata,
        cache_event: Optional[torch.cuda.Event],
    ) -> torch.Tensor:
        qkv, _ = self.qkv_proj(hidden_states)
        q, k, v = qkv.chunk(chunks=3, dim=-1)
        k_cache, v_cache = kv_cache
        attn_output = self.attn(position_ids, q, k, v, k_cache, v_cache,
                                input_metadata, cache_event)
        attn_output, _ = self.out_proj(attn_output)
        return attn_output


class GPTJMLP(nn.Module):

    def __init__(self, intermediate_size: int, config: GPTJConfig):
        super().__init__()
        hidden_size = config.n_embd
        self.fc_in = ColumnParallelLinear(hidden_size,
                                          intermediate_size,
                                          gather_output=False,
                                          perform_initialization=False)
        self.fc_out = RowParallelLinear(intermediate_size,
                                        hidden_size,
                                        input_is_parallel=True,
                                        perform_initialization=False)
        self.act = get_act_fn(config.activation_function)

    def forward(self, hidden_states: torch.Tensor) -> torch.Tensor:
        hidden_states, _ = self.fc_in(hidden_states)
        hidden_states = self.act(hidden_states)
        hidden_states, _ = self.fc_out(hidden_states)
        return hidden_states


class GPTJBlock(nn.Module):

    def __init__(self, config: GPTJConfig):
        super().__init__()
        if config.n_inner is None:
            inner_dim = 4 * config.n_embd
        else:
            inner_dim = config.n_inner
        self.ln_1 = nn.LayerNorm(config.n_embd, eps=config.layer_norm_epsilon)
        self.attn = GPTJAttention(config)
        self.mlp = GPTJMLP(inner_dim, config)

    def forward(
        self,
        position_ids: torch.Tensor,
        hidden_states: torch.Tensor,
        kv_cache: KVCache,
        input_metadata: InputMetadata,
        cache_event: Optional[torch.cuda.Event],
    ) -> torch.Tensor:
        residual = hidden_states
        hidden_states = self.ln_1(hidden_states)
        attn_output = self.attn(
            position_ids=position_ids,
            hidden_states=hidden_states,
            kv_cache=kv_cache,
            input_metadata=input_metadata,
            cache_event=cache_event,
        )
        mlp_output = self.mlp(hidden_states)
        hidden_states = attn_output + mlp_output + residual
        return hidden_states


class GPTJModel(nn.Module):

    def __init__(self, config: GPTJConfig):
        super().__init__()
        self.config = config
        self.embed_dim = config.n_embd
        self.wte = VocabParallelEmbedding(config.vocab_size,
                                          self.embed_dim,
                                          perform_initialization=False)
        self.h = nn.ModuleList(
            [GPTJBlock(config) for _ in range(config.n_layer)])
        self.ln_f = nn.LayerNorm(self.embed_dim, eps=config.layer_norm_epsilon)

    def forward(
        self,
        input_ids: torch.Tensor,
        position_ids: torch.Tensor,
        kv_caches: List[KVCache],
        input_metadata: InputMetadata,
        cache_events: Optional[List[torch.cuda.Event]],
    ) -> torch.Tensor:
        hidden_states = self.wte(input_ids)
        for i in range(len(self.h)):
            if cache_events is None:
                cache_event = None
            else:
                cache_event = cache_events[i]
            layer = self.h[i]
            hidden_states = layer(
                position_ids,
                hidden_states,
                kv_caches[i],
                input_metadata,
                cache_event,
            )
        hidden_states = self.ln_f(hidden_states)
        return hidden_states


class GPTJForCausalLM(nn.Module):

    def __init__(self, config: GPTJConfig):
        super().__init__()
        self.config = config
        assert not config.tie_word_embeddings
        self.transformer = GPTJModel(config)
        self.lm_head = ColumnParallelLinear(config.n_embd,
                                            config.vocab_size,
                                            gather_output=False,
                                            perform_initialization=False)
        self.sampler = Sampler(config.vocab_size)

    def forward(
        self,
        input_ids: torch.Tensor,
        positions: torch.Tensor,
        kv_caches: List[KVCache],
        input_metadata: InputMetadata,
        cache_events: Optional[List[torch.cuda.Event]],
    ) -> SamplerOutput:
        hidden_states = self.transformer(input_ids, positions, kv_caches,
                                         input_metadata, cache_events)
        next_tokens = self.sampler(self.lm_head.weight, hidden_states,
                                   input_metadata, self.lm_head.bias)
        return next_tokens

    _column_parallel_weights = [
        "wte.weight", "fc_in.weight", "fc_in.bias", "lm_head.weight",
        "lm_head.bias"
    ]
    _row_parallel_weights = ["out_proj.weight", "fc_out.weight"]

    def load_weights(self,
                     model_name_or_path: str,
                     cache_dir: Optional[str] = None,
                     load_format: str = "auto",
                     revision: Optional[str] = None):
        tp_rank = get_tensor_model_parallel_rank()
        state_dict = self.state_dict()
<<<<<<< HEAD
        for name, loaded_weight, _, _ in hf_model_weights_iterator(
                model_name_or_path, cache_dir, load_format):
=======
        for name, loaded_weight in hf_model_weights_iterator(
                model_name_or_path, cache_dir, load_format, revision):
>>>>>>> eda1a7ca
            if "attn.bias" in name or "attn.masked_bias" in name:
                continue

            is_attention_weight = False
            for stride_id, att_weight_name in enumerate(
                ["q_proj", "k_proj", "v_proj"]):
                if att_weight_name not in name:
                    continue
                param = state_dict[name.replace(att_weight_name, "qkv_proj")]
                shard_size = param.shape[1]
                loaded_weight = loaded_weight[shard_size * tp_rank:shard_size *
                                              (tp_rank + 1)]
                param_slice = param.data[shard_size * stride_id:shard_size *
                                         (stride_id + 1)]
                assert param_slice.shape == loaded_weight.shape
                param_slice.copy_(loaded_weight)
                is_attention_weight = True
                break
            if is_attention_weight:
                continue

            param = state_dict[name]
            load_tensor_parallel_weights(param, loaded_weight, name,
                                         self._column_parallel_weights,
                                         self._row_parallel_weights, tp_rank)<|MERGE_RESOLUTION|>--- conflicted
+++ resolved
@@ -226,13 +226,8 @@
                      revision: Optional[str] = None):
         tp_rank = get_tensor_model_parallel_rank()
         state_dict = self.state_dict()
-<<<<<<< HEAD
-        for name, loaded_weight, _, _ in hf_model_weights_iterator(
-                model_name_or_path, cache_dir, load_format):
-=======
         for name, loaded_weight in hf_model_weights_iterator(
                 model_name_or_path, cache_dir, load_format, revision):
->>>>>>> eda1a7ca
             if "attn.bias" in name or "attn.masked_bias" in name:
                 continue
 
