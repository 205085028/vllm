"""vLLM: a high-throughput and memory-efficient inference engine for LLMs"""

from vllm.engine.arg_utils import AsyncEngineArgs, EngineArgs
from vllm.engine.async_llm_engine import AsyncLLMEngine
from vllm.engine.llm_engine import LLMEngine
from vllm.engine.ray_utils import initialize_ray_cluster
from vllm.entrypoints.llm import LLM
from vllm.outputs import CompletionOutput, RequestOutput
from vllm.sampling_params import SamplingParams

<<<<<<< HEAD
__version__ = "0.4.0"
=======
__version__ = "0.4.0.post1"
>>>>>>> c64cf386

__all__ = [
    "LLM",
    "SamplingParams",
    "RequestOutput",
    "CompletionOutput",
    "LLMEngine",
    "EngineArgs",
    "AsyncLLMEngine",
    "AsyncEngineArgs",
    "initialize_ray_cluster",
]<|MERGE_RESOLUTION|>--- conflicted
+++ resolved
@@ -8,11 +8,7 @@
 from vllm.outputs import CompletionOutput, RequestOutput
 from vllm.sampling_params import SamplingParams
 
-<<<<<<< HEAD
-__version__ = "0.4.0"
-=======
 __version__ = "0.4.0.post1"
->>>>>>> c64cf386
 
 __all__ = [
     "LLM",
