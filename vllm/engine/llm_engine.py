--- conflicted
+++ resolved
@@ -867,17 +867,12 @@
 
             # Number of Tokens.
             if prompt_run:
-<<<<<<< HEAD
-                num_prompt_tokens = scheduler_outputs.num_batched_tokens
-                num_generation_tokens = sum([
-                    seq_group.num_seqs()
-                    for seq_group in scheduler_outputs.scheduled_seq_groups
-                ])
-=======
                 num_prompt_tokens = sum(
                     len(seq_group.prompt_token_ids)
                     for seq_group in scheduler_outputs.scheduled_seq_groups)
->>>>>>> e433c115
+                num_generation_tokens = sum(
+                    seq_group.num_seqs()
+                    for seq_group in scheduler_outputs.scheduled_seq_groups)
             else:
                 num_generation_tokens = scheduler_outputs.num_batched_tokens
 
