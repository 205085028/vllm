import copy
from collections import defaultdict
import os
import time
from typing import (TYPE_CHECKING, Any, Dict, Iterable, List, Optional, Tuple,
                    Union)

from vllm.config import (CacheConfig, ModelConfig, ParallelConfig,
                         SchedulerConfig)
from vllm.core.scheduler import Scheduler, SchedulerOutputs
from vllm.engine.arg_utils import EngineArgs
from vllm.engine.metrics import METRICS_REGISTRY, MetricsLogger, Stats
from vllm.engine.ray_utils import RayWorkerVllm, initialize_cluster, ray
from vllm.logger import init_logger
from vllm.outputs import RequestOutput
from vllm.sampling_params import SamplingParams
from vllm.sequence import (SamplerOutput, Sequence, SequenceGroup,
                           SequenceGroupOutput, SequenceOutput, SequenceStatus)
from vllm.transformers_utils.tokenizer import (detokenize_incrementally,
                                               get_tokenizer)
from vllm.utils import Counter, set_cuda_visible_devices, get_ip, get_open_port

if ray:
    from ray.util.scheduling_strategies import PlacementGroupSchedulingStrategy

if TYPE_CHECKING:
    from ray.util.placement_group import PlacementGroup

logger = init_logger(__name__)
_LOCAL_LOGGING_INTERVAL_SEC = 5


class LLMEngine:
    """An LLM engine that receives requests and generates texts.

    This is the main class for the vLLM engine. It receives requests
    from clients and generates texts from the LLM. It includes a tokenizer, a
    language model (possibly distributed across multiple GPUs), and GPU memory
    space allocated for intermediate states (aka KV cache). This class utilizes
    iteration-level scheduling and efficient memory management to maximize the
    serving throughput.

    The `LLM` class wraps this class for offline batched inference and the
    `AsyncLLMEngine` class wraps this class for online serving.

    NOTE: The config arguments are derived from the `EngineArgs` class. For the
    comprehensive list of arguments, see `EngineArgs`.

    Args:
        model_config: The configuration related to the LLM model.
        cache_config: The configuration related to the KV cache memory
            management.
        parallel_config: The configuration related to distributed execution.
        scheduler_config: The configuration related to the request scheduler.
        placement_group: Ray placement group for distributed execution.
            Required for distributed execution.
        log_stats: Whether to log statistics.
    """

    def __init__(
        self,
        model_config: ModelConfig,
        cache_config: CacheConfig,
        parallel_config: ParallelConfig,
        scheduler_config: SchedulerConfig,
        placement_group: Optional["PlacementGroup"],
        log_stats: bool,
    ) -> None:
        logger.info(
            "Initializing an LLM engine with config: "
            f"model={model_config.model!r}, "
            f"tokenizer={model_config.tokenizer!r}, "
            f"tokenizer_mode={model_config.tokenizer_mode}, "
            f"revision={model_config.revision}, "
            f"tokenizer_revision={model_config.tokenizer_revision}, "
            f"trust_remote_code={model_config.trust_remote_code}, "
            f"dtype={model_config.dtype}, "
            f"max_seq_len={model_config.max_model_len}, "
            f"download_dir={model_config.download_dir!r}, "
            f"load_format={model_config.load_format}, "
            f"tensor_parallel_size={parallel_config.tensor_parallel_size}, "
            f"quantization={model_config.quantization}, "
            f"enforce_eager={model_config.enforce_eager}, "
            f"seed={model_config.seed})")
        # TODO(woosuk): Print more configs in debug mode.

        self.model_config = model_config
        self.cache_config = cache_config
        self.parallel_config = parallel_config
        self.scheduler_config = scheduler_config
        self.log_stats = log_stats
        self._verify_args()

        self.tokenizer = get_tokenizer(
            model_config.tokenizer,
            tokenizer_mode=model_config.tokenizer_mode,
            trust_remote_code=model_config.trust_remote_code,
            tokenizer_revision=model_config.tokenizer_revision,
            revision=model_config.revision)
        self.seq_counter = Counter()

        # Create the parallel GPU workers.
        if self.parallel_config.worker_use_ray:
            # Disable Ray usage stats collection.
            ray_usage = os.environ.get("RAY_USAGE_STATS_ENABLED", "0")
            if ray_usage != "1":
                os.environ["RAY_USAGE_STATS_ENABLED"] = "0"
            self._init_workers_ray(placement_group)
        else:
            self._init_workers()

        # Profile the memory usage and initialize the cache.
        self._init_cache()

        # Create the scheduler.
        self.scheduler = Scheduler(scheduler_config, cache_config)

        # Metric Logging.
        if self.log_stats:
            self.metrics_logger = MetricsLogger(
                metrics=METRICS_REGISTRY,
                local_logger=logger,
                local_interval=_LOCAL_LOGGING_INTERVAL_SEC,
            )

    def _init_workers(self):
        # Lazy import the Worker to avoid importing torch.cuda/xformers
        # before CUDA_VISIBLE_DEVICES is set in the Worker
        from vllm.worker.worker import Worker

        assert self.parallel_config.world_size == 1, (
            "Ray is required if parallel_config.world_size > 1.")

        self.workers: List[Worker] = []
        distributed_init_method = f"tcp://{get_ip()}:{get_open_port()}"
        self.driver_worker = Worker(
            self.model_config,
            self.parallel_config,
            self.scheduler_config,
            local_rank=0,
            rank=0,
            distributed_init_method=distributed_init_method,
            is_driver_worker=True,
        )
        self._run_workers("init_model")
        self._run_workers("load_model")

    def _init_workers_ray(self, placement_group: "PlacementGroup",
                          **ray_remote_kwargs):
        if self.parallel_config.tensor_parallel_size == 1:
            num_gpus = self.cache_config.gpu_memory_utilization
        else:
            num_gpus = 1

        self.driver_dummy_worker: RayWorkerVllm = None
        self.workers: List[RayWorkerVllm] = []

        driver_ip = get_ip()
        for bundle_id, bundle in enumerate(placement_group.bundle_specs):
            if not bundle.get("GPU", 0):
                continue
            scheduling_strategy = PlacementGroupSchedulingStrategy(
                placement_group=placement_group,
                placement_group_capture_child_tasks=True,
                placement_group_bundle_index=bundle_id,
            )
            worker = ray.remote(
                num_cpus=0,
                num_gpus=num_gpus,
                scheduling_strategy=scheduling_strategy,
                **ray_remote_kwargs,
            )(RayWorkerVllm).remote(self.model_config.trust_remote_code)

            worker_ip = ray.get(worker.get_node_ip.remote())
            if worker_ip == driver_ip and self.driver_dummy_worker is None:
                # If the worker is on the same node as the driver, we use it
                # as the resource holder for the driver process.
                self.driver_dummy_worker = worker
            else:
                self.workers.append(worker)

        if self.driver_dummy_worker is None:
            raise ValueError(
                "Ray does not allocate any GPUs on the driver node. Consider "
                "adjusting the Ray placement group or running the driver on a "
                "GPU node.")

        driver_node_id, driver_gpu_ids = ray.get(
            self.driver_dummy_worker.get_node_and_gpu_ids.remote())
        worker_node_and_gpu_ids = ray.get(
            [worker.get_node_and_gpu_ids.remote() for worker in self.workers])

        node_workers = defaultdict(list)
        node_gpus = defaultdict(list)

        node_workers[driver_node_id].append(0)
        node_gpus[driver_node_id].extend(driver_gpu_ids)
        for i, (node_id, gpu_ids) in enumerate(worker_node_and_gpu_ids,
                                               start=1):
            node_workers[node_id].append(i)
            node_gpus[node_id].extend(gpu_ids)
        for node_id, gpu_ids in node_gpus.items():
            node_gpus[node_id] = sorted(gpu_ids)

        # Set CUDA_VISIBLE_DEVICES for the driver.
        set_cuda_visible_devices(node_gpus[driver_node_id])
        for worker, (node_id, _) in zip(self.workers, worker_node_and_gpu_ids):
            worker.set_cuda_visible_devices.remote(node_gpus[node_id])

        distributed_init_method = f"tcp://{driver_ip}:{get_open_port()}"

        # Lazy import the Worker to avoid importing torch.cuda/xformers
        # before CUDA_VISIBLE_DEVICES is set in the Worker
        from vllm.worker.worker import Worker

        # Initialize torch distributed process group for the workers.
        model_config = copy.deepcopy(self.model_config)
        parallel_config = copy.deepcopy(self.parallel_config)
        scheduler_config = copy.deepcopy(self.scheduler_config)

        for rank, (worker, (node_id,
                            _)) in enumerate(zip(self.workers,
                                                 worker_node_and_gpu_ids),
                                             start=1):
            local_rank = node_workers[node_id].index(rank)
            worker.init_worker.remote(
                lambda rank=rank, local_rank=local_rank: Worker(
                    model_config,
                    parallel_config,
                    scheduler_config,
                    local_rank,
                    rank,
                    distributed_init_method,
                ))

        driver_rank = 0
        driver_local_rank = node_workers[driver_node_id].index(driver_rank)
        self.driver_worker = Worker(
            model_config,
            parallel_config,
            scheduler_config,
            driver_local_rank,
            driver_rank,
            distributed_init_method,
            is_driver_worker=True,
        )

        self._run_workers("init_model")
        self._run_workers(
            "load_model",
            max_concurrent_workers=self.parallel_config.
            max_parallel_loading_workers,
        )

    def _verify_args(self) -> None:
        self.model_config.verify_with_parallel_config(self.parallel_config)
        self.cache_config.verify_with_parallel_config(self.parallel_config)

    def _init_cache(self) -> None:
        """Profiles the memory usage and initializes the KV cache."""
        # Get the maximum number of blocks that can be allocated on GPU and CPU.
        num_blocks = self._run_workers(
            "profile_num_available_blocks",
            block_size=self.cache_config.block_size,
            gpu_memory_utilization=self.cache_config.gpu_memory_utilization,
            cpu_swap_space=self.cache_config.swap_space_bytes,
        )

        # Since we use a shared centralized controller, we take the minimum
        # number of blocks across all workers to make sure all the memory
        # operators can be applied to all workers.
        num_gpu_blocks = min(b[0] for b in num_blocks)
        num_cpu_blocks = min(b[1] for b in num_blocks)
        # FIXME(woosuk): Change to debug log.
        logger.info(f"# GPU blocks: {num_gpu_blocks}, "
                    f"# CPU blocks: {num_cpu_blocks}")

        if num_gpu_blocks <= 0:
            raise ValueError("No available memory for the cache blocks. "
                             "Try increasing `gpu_memory_utilization` when "
                             "initializing the engine.")
        max_seq_len = self.cache_config.block_size * num_gpu_blocks
        if self.model_config.max_model_len > max_seq_len:
            raise ValueError(
                f"The model's max seq len ({self.model_config.max_model_len}) "
                "is larger than the maximum number of tokens that can be "
                f"stored in KV cache ({max_seq_len}). Try increasing "
                "`gpu_memory_utilization` or decreasing `max_model_len` when "
                "initializing the engine.")

        self.cache_config.num_gpu_blocks = num_gpu_blocks
        self.cache_config.num_cpu_blocks = num_cpu_blocks

        # Initialize the cache.
        self._run_workers("init_cache_engine", cache_config=self.cache_config)
        # Warm up the model. This includes capturing the model into CUDA graph
        # if enforce_eager is False.
        self._run_workers("warm_up_model")

    @classmethod
    def from_engine_args(cls, engine_args: EngineArgs) -> "LLMEngine":
        """Creates an LLM engine from the engine arguments."""
        # Create the engine configs.
        engine_configs = engine_args.create_engine_configs()
        parallel_config = engine_configs[2]
        # Initialize the cluster.
        placement_group = initialize_cluster(parallel_config)
        # Create the LLM engine.
        engine = cls(*engine_configs,
                     placement_group,
                     log_stats=not engine_args.disable_log_stats)
        return engine

    def add_request(
        self,
        request_id: str,
        prompt: Optional[str],
        sampling_params: SamplingParams,
        prompt_token_ids: Optional[List[int]] = None,
        arrival_time: Optional[float] = None,
    ) -> None:
        """Add a request to the engine's request pool.

        The request is added to the request pool and will be processed by the
        scheduler as `engine.step()` is called. The exact scheduling policy is
        determined by the scheduler.

        Args:
            request_id: The unique ID of the request.
            prompt: The prompt string. Can be None if prompt_token_ids is
                provided.
            sampling_params: The sampling parameters for text generation.
            prompt_token_ids: The token IDs of the prompt. If None, we
                use the tokenizer to convert the prompts to token IDs.
            arrival_time: The arrival time of the request. If None, we use
                the current monotonic time.
        """
        if arrival_time is None:
            arrival_time = time.monotonic()
        if prompt_token_ids is None:
            assert prompt is not None
            prompt_token_ids = self.tokenizer.encode(prompt)

        # Create the sequences.
        block_size = self.cache_config.block_size
        seq_id = next(self.seq_counter)
        seq = Sequence(seq_id, prompt, prompt_token_ids, block_size)

        # Create the sequence group.
        seq_group = SequenceGroup(request_id, [seq], sampling_params,
                                  arrival_time)

        # Add the sequence group to the scheduler.
        self.scheduler.add_seq_group(seq_group)

    def abort_request(self, request_id: Union[str, Iterable[str]]) -> None:
        """Aborts a request(s) with the given ID.

        Args:
            request_id: The ID(s) of the request to abort.
        """
        self.scheduler.abort_seq_group(request_id)

    def get_model_config(self) -> ModelConfig:
        """Gets the model configuration."""
        return self.model_config

    def get_num_unfinished_requests(self) -> int:
        """Gets the number of unfinished requests."""
        return self.scheduler.get_num_unfinished_seq_groups()

    def has_unfinished_requests(self) -> bool:
        """Returns True if there are unfinished requests."""
        return self.scheduler.has_unfinished_seqs()

    def _check_beam_search_early_stopping(
        self,
        early_stopping: Union[bool, str],
        sampling_params: SamplingParams,
        best_running_seq: Sequence,
        current_worst_seq: Sequence,
    ) -> bool:
        assert sampling_params.use_beam_search
        length_penalty = sampling_params.length_penalty
        if early_stopping is True:
            return True

        current_worst_score = (current_worst_seq.get_beam_search_score(
            length_penalty=length_penalty,
            eos_token_id=self.tokenizer.eos_token_id))
        if early_stopping is False:
            highest_attainable_score = (best_running_seq.get_beam_search_score(
                length_penalty=length_penalty,
                eos_token_id=self.tokenizer.eos_token_id))
        else:
            assert early_stopping == "never"
            if length_penalty > 0.0:
                # If length_penalty > 0.0, beam search will prefer longer
                # sequences. The highest attainable score calculation is
                # based on the longest possible sequence length in this case.
                max_possible_length = max(
                    best_running_seq.get_prompt_len() +
                    sampling_params.max_tokens,
                    self.scheduler_config.max_model_len)
                highest_attainable_score = (
                    best_running_seq.get_beam_search_score(
                        length_penalty=length_penalty,
                        eos_token_id=self.tokenizer.eos_token_id,
                        seq_len=max_possible_length))
            else:
                # Otherwise, beam search will prefer shorter sequences. The
                # highest attainable score calculation is based on the current
                # sequence length.
                highest_attainable_score = (
                    best_running_seq.get_beam_search_score(
                        length_penalty=length_penalty,
                        eos_token_id=self.tokenizer.eos_token_id))
        return current_worst_score >= highest_attainable_score

    def _process_sequence_group_outputs(self, seq_group: SequenceGroup,
                                        outputs: SequenceGroupOutput) -> None:

        # Process prompt logprobs
        prompt_logprobs = outputs.prompt_logprobs
        if prompt_logprobs is not None:
            seq_group.prompt_logprobs = prompt_logprobs

        # Process samples
        samples = outputs.samples
        parent_seqs = seq_group.get_seqs(status=SequenceStatus.RUNNING)
        existing_finished_seqs = seq_group.get_finished_seqs()
        parent_child_dict = {
            parent_seq.seq_id: []
            for parent_seq in parent_seqs
        }
        for sample in samples:
            parent_child_dict[sample.parent_seq_id].append(sample)
        # List of (child, parent)
        child_seqs: List[Tuple[Sequence, Sequence]] = []

        # Process the child samples for each parent sequence
        for parent in parent_seqs:
            child_samples: List[SequenceOutput] = parent_child_dict[
                parent.seq_id]
            if len(child_samples) == 0:
                # This parent sequence has no children samples. Remove
                # the parent sequence from the sequence group since it will
                # not be used in the future iterations.
                parent.status = SequenceStatus.FINISHED_ABORTED
                seq_group.remove(parent.seq_id)
                self.scheduler.free_seq(parent)
                continue
            # Fork the parent sequence if there are multiple child samples.
            for child_sample in child_samples[:-1]:
                new_child_seq_id = next(self.seq_counter)
                child = parent.fork(new_child_seq_id)
                child.append_token_id(child_sample.output_token,
                                      child_sample.logprobs)
                child_seqs.append((child, parent))
            # Continue the parent sequence for the last child sample.
            # We reuse the parent sequence here to reduce redundant memory
            # copies, especially when using non-beam search sampling methods.
            last_child_sample = child_samples[-1]
            parent.append_token_id(last_child_sample.output_token,
                                   last_child_sample.logprobs)
            child_seqs.append((parent, parent))

        for seq, _ in child_seqs:
            self._decode_sequence(seq, seq_group.sampling_params)
            self._check_stop(seq, seq_group.sampling_params)

        # Non-beam search case
        if not seq_group.sampling_params.use_beam_search:
            # For newly created child sequences, add them to the sequence group
            # and fork them in block manager if they are not finished.
            for seq, parent in child_seqs:
                if seq is not parent:
                    seq_group.add(seq)
                    if not seq.is_finished():
                        self.scheduler.fork_seq(parent, seq)

            # Free the finished and selected parent sequences' memory in block
            # manager. Keep them in the sequence group as candidate output.
            # NOTE: we need to fork the new sequences before freeing the
            # old sequences.
            for seq, parent in child_seqs:
                if seq is parent and seq.is_finished():
                    self.scheduler.free_seq(seq)
            return

        # Beam search case
        # Select the child sequences to keep in the sequence group.
        selected_child_seqs = []
        unselected_child_seqs = []
        beam_width = seq_group.sampling_params.best_of
        length_penalty = seq_group.sampling_params.length_penalty

        # Select the newly finished sequences with the highest scores
        # to replace existing finished sequences.
        # Tuple of (seq, parent, is_new)
        existing_finished_seqs = [(seq, None, False)
                                  for seq in existing_finished_seqs]
        new_finished_seqs = [(seq, parent, True) for seq, parent in child_seqs
                             if seq.is_finished()]
        all_finished_seqs = existing_finished_seqs + new_finished_seqs
        # Sort the finished sequences by their scores.
        all_finished_seqs.sort(key=lambda x: x[0].get_beam_search_score(
            length_penalty=length_penalty,
            eos_token_id=self.tokenizer.eos_token_id),
                               reverse=True)
        for seq, parent, is_new in all_finished_seqs[:beam_width]:
            if is_new:
                # A newly generated child sequence finishes and has a high
                # score, so we will add it into the sequence group.
                selected_child_seqs.append((seq, parent))
        for seq, parent, is_new in all_finished_seqs[beam_width:]:
            if is_new:
                # A newly generated child sequence finishes but has a low
                # score, so we will not add it into the sequence group.
                # Additionally, if this sequence is a continuation of a
                # parent sequence, we will need remove the parent sequence
                # from the sequence group.
                unselected_child_seqs.append((seq, parent))
            else:
                # An existing finished sequence has a low score, so we will
                # remove it from the sequence group.
                seq_group.remove(seq.seq_id)

        # select the top beam_width sequences from the running
        # sequences for the next iteration to continue the beam
        # search.
        running_child_seqs = [(seq, parent) for seq, parent in child_seqs
                              if not seq.is_finished()]
        # Sort the running sequences by their scores.
        running_child_seqs.sort(key=lambda x: x[0].get_beam_search_score(
            length_penalty=length_penalty,
            eos_token_id=self.tokenizer.eos_token_id),
                                reverse=True)

        # Check if we can stop the beam search.
        if len(running_child_seqs) == 0:
            # No running sequences, stop the beam search.
            stop_beam_search = True
        elif len(all_finished_seqs) < beam_width:
            # Not enough finished sequences, continue the beam search.
            stop_beam_search = False
        else:
            # Check the early stopping criteria
            best_running_seq = running_child_seqs[0][0]
            current_worst_seq = all_finished_seqs[beam_width - 1][0]
            stop_beam_search = self._check_beam_search_early_stopping(
                seq_group.sampling_params.early_stopping,
                seq_group.sampling_params, best_running_seq, current_worst_seq)

        if stop_beam_search:
            # Stop the beam search and remove all the running sequences from
            # the sequence group.
            unselected_child_seqs.extend(running_child_seqs)
        else:
            # Continue the beam search and select the top beam_width sequences
            # to continue the beam search.
            selected_child_seqs.extend(running_child_seqs[:beam_width])
            # The remaining running sequences will not be used in the next
            # iteration. Again, if these sequences are continuations of
            # parent sequences, we will need to remove the parent sequences
            # from the sequence group.
            unselected_child_seqs.extend(running_child_seqs[beam_width:])

        # For newly created child sequences, add them to the sequence group
        # and fork them in block manager if they are not finished.
        for seq, parent in selected_child_seqs:
            if seq is not parent:
                seq_group.add(seq)
                if not seq.is_finished():
                    self.scheduler.fork_seq(parent, seq)

        # Free the finished and selected parent sequences' memory in block
        # manager. Keep them in the sequence group as candidate output.
        for seq, parent in selected_child_seqs:
            if seq is parent and seq.is_finished():
                self.scheduler.free_seq(seq)

        # Remove the unselected parent sequences from the sequence group and
        # free their memory in block manager.
        for seq, parent in unselected_child_seqs:
            if seq is parent:
                # Remove the parent sequence if it is not selected for next
                # iteration
                seq_group.remove(seq.seq_id)
                self.scheduler.free_seq(seq)

    def _process_model_outputs(
            self, output: SamplerOutput,
            scheduler_outputs: SchedulerOutputs) -> List[RequestOutput]:
        # Update the scheduled sequence groups with the model outputs.
        scheduled_seq_groups = scheduler_outputs.scheduled_seq_groups
        for seq_group, outputs in zip(scheduled_seq_groups, output):
            self._process_sequence_group_outputs(seq_group, outputs)

        # Free the finished sequence groups.
        self.scheduler.free_finished_seq_groups()

        # Create the outputs.
        request_outputs: List[RequestOutput] = []
        for seq_group in (scheduled_seq_groups +
                          scheduler_outputs.ignored_seq_groups):
            request_output = RequestOutput.from_seq_group(seq_group)
            request_outputs.append(request_output)

        # Log stats.
        if self.log_stats:
            now = time.monotonic()
            self.metrics_logger.log(now=now,
                                    stats=self._get_stats(
                                        now, scheduler_outputs))

        return request_outputs

    def step(self) -> List[RequestOutput]:
        """Performs one decoding iteration and returns newly generated results.

        This function performs one decoding iteration of the engine. It first
        schedules the sequences to be executed in the next iteration and the
        token blocks to be swapped in/out/copy. Then, it executes the model
        and updates the scheduler with the model outputs. Finally, it decodes
        the sequences and returns the newly generated results.
        """
        seq_group_metadata_list, scheduler_outputs = self.scheduler.schedule()

        if not scheduler_outputs.is_empty():
            # Execute the model.
            all_outputs = self._run_workers(
                "execute_model",
                driver_kwargs={
                    "seq_group_metadata_list": seq_group_metadata_list,
                    "blocks_to_swap_in": scheduler_outputs.blocks_to_swap_in,
                    "blocks_to_swap_out": scheduler_outputs.blocks_to_swap_out,
                    "blocks_to_copy": scheduler_outputs.blocks_to_copy,
                })

            # Only the driver worker returns the sampling results.
            output = all_outputs[0]
        else:
            output = []

        return self._process_model_outputs(output, scheduler_outputs)

<<<<<<< HEAD
    def _get_stats(self, now: float,
                   scheduler_outputs: SchedulerOutputs) -> Stats:
        """Get Stats to be Logged to Prometheus."""
        prompt_run = scheduler_outputs.prompt_run
        num_prompt_tokens = scheduler_outputs.num_batched_tokens if prompt_run else 0
        num_generation_tokens = 0 if prompt_run else scheduler_outputs.num_batched_tokens

        # Get Latency Timings.
        time_last_iters = []
        time_e2e_requests = []
        for seq_group in scheduler_outputs.scheduled_seq_groups:
            # Time since last token. (n.b. updates seq_group.last_token_time)
            time_last_iters.append(seq_group.get_last_latency(now))
            # Time since arrival for all finished requests.
            if seq_group.is_finished():
                time_e2e_requests.append(seq_group.get_e2e_latency(now))

        time_to_first_tokens = time_last_iters if prompt_run else []
        time_per_output_tokens = [] if prompt_run else time_last_iters

        # Compute cache usage in %.
        num_total_gpu = self.cache_config.num_gpu_blocks
        num_free_gpu = self.scheduler.block_manager.get_num_free_gpu_blocks()
        gpu_cache_usage = (1.0 - (num_free_gpu / num_total_gpu)) * 100

        num_total_cpu = self.cache_config.num_cpu_blocks
        cpu_cache_usage = 0.
        if num_total_cpu > 0:
            num_free_cpu = self.scheduler.block_manager.get_num_free_cpu_blocks(
            )
            cpu_cache_usage = (1.0 - (num_free_cpu / num_total_cpu)) * 100
=======
    def do_log_stats(self) -> None:
        self._log_system_stats(False, 0)

    def _log_system_stats(
        self,
        prompt_run: bool,
        num_batched_tokens: int,
    ) -> None:
        now = time.monotonic()
        # Log the number of batched input tokens.
        if prompt_run:
            self.num_prompt_tokens.append((now, num_batched_tokens))
        else:
            self.num_generation_tokens.append((now, num_batched_tokens))

        should_log = now - self.last_logging_time >= _LOGGING_INTERVAL_SEC
        if not should_log:
            return
>>>>>>> d0215a58

        # Parse Stats.
        return Stats(
            num_running=len(self.scheduler.running),
            num_swapped=len(self.scheduler.swapped),
            num_waiting=len(self.scheduler.waiting),
            gpu_cache_usage=gpu_cache_usage,
            cpu_cache_usage=cpu_cache_usage,
            num_prompt_tokens=num_prompt_tokens,
            num_generation_tokens=num_generation_tokens,
            time_to_first_tokens=time_to_first_tokens,
            time_per_output_tokens=time_per_output_tokens,
            time_e2e_requests=time_e2e_requests,
        )

    def _decode_sequence(self, seq: Sequence, prms: SamplingParams) -> None:
        """Decodes the new token for a sequence."""
        (new_tokens, new_output_text, prefix_offset,
         read_offset) = detokenize_incrementally(
             self.tokenizer,
             all_input_ids=seq.get_token_ids(),
             prev_tokens=seq.tokens,
             prefix_offset=seq.prefix_offset,
             read_offset=seq.read_offset,
             skip_special_tokens=prms.skip_special_tokens,
             spaces_between_special_tokens=prms.spaces_between_special_tokens,
         )
        if seq.tokens is None:
            seq.tokens = new_tokens
        else:
            seq.tokens.extend(new_tokens)
        seq.prefix_offset = prefix_offset
        seq.read_offset = read_offset
        seq.output_text += new_output_text

    def _check_stop(self, seq: Sequence,
                    sampling_params: SamplingParams) -> None:
        """Stop the finished sequences."""
        for stop_str in sampling_params.stop:
            if seq.output_text.endswith(stop_str):
                if not sampling_params.include_stop_str_in_output:
                    # Truncate the output text so that the stop string is
                    # not included in the output.
                    seq.output_text = seq.output_text[:-len(stop_str)]
                seq.status = SequenceStatus.FINISHED_STOPPED
                return
        if seq.get_last_token_id() in sampling_params.stop_token_ids:
            seq.status = SequenceStatus.FINISHED_STOPPED
            return

        # Check if the sequence has reached max_model_len.
        if seq.get_len() > self.scheduler_config.max_model_len:
            seq.status = SequenceStatus.FINISHED_LENGTH_CAPPED
            return

        # Check if the sequence has reached max_tokens.
        if seq.get_output_len() == sampling_params.max_tokens:
            seq.status = SequenceStatus.FINISHED_LENGTH_CAPPED
            return

        # Check if the sequence has generated the EOS token.
        if ((not sampling_params.ignore_eos)
                and seq.get_last_token_id() == self.tokenizer.eos_token_id):
            seq.status = SequenceStatus.FINISHED_STOPPED
            return

    def _run_workers(
        self,
        method: str,
        *args,
        driver_args: Optional[List[Any]] = None,
        driver_kwargs: Optional[Dict[str, Any]] = None,
        max_concurrent_workers: Optional[int] = None,
        **kwargs,
    ) -> Any:
        """Runs the given method on all workers."""

        if max_concurrent_workers:
            raise NotImplementedError(
                "max_concurrent_workers is not supported yet.")

        # Start the ray workers first.
        ray_worker_outputs = [
            worker.execute_method.remote(method, *args, **kwargs)
            for worker in self.workers
        ]

        if driver_args is None:
            driver_args = args
        if driver_kwargs is None:
            driver_kwargs = kwargs

        # Start the driver worker after all the ray workers.
        driver_worker_output = getattr(self.driver_worker,
                                       method)(*driver_args, **driver_kwargs)

        # Get the results of the ray workers.
        if self.workers:
            ray_worker_outputs = ray.get(ray_worker_outputs)

        return [driver_worker_output] + ray_worker_outputs<|MERGE_RESOLUTION|>--- conflicted
+++ resolved
@@ -645,10 +645,61 @@
 
         return self._process_model_outputs(output, scheduler_outputs)
 
-<<<<<<< HEAD
+    def do_log_stats(self) -> None:
+        # Create empty scheduler
+        empty_scheduler_outputs = SchedulerOutputs(
+            scheduled_seq_groups=[],
+            prompt_run=False,
+            num_batched_tokens=0,
+            blocks_to_swap_in={},
+            blocks_to_swap_out={},
+            blocks_to_copy={},
+            ignored_seq_groups=[],
+        )
+        if self.log_stats:
+            now = time.monotonic()
+            self.metrics_logger.log(now=now,
+                                    stats=self._get_stats(
+                                        now, scheduler_outputs))
+
     def _get_stats(self, now: float,
-                   scheduler_outputs: SchedulerOutputs) -> Stats:
+                   scheduler_outputs: Optional[SchedulerOutputs]) -> Stats:
         """Get Stats to be Logged to Prometheus."""
+        
+        # Compute System Stats.
+        # KV Cache Usage in %.
+        num_total_gpu = self.cache_config.num_gpu_blocks
+        num_free_gpu = self.scheduler.block_manager.get_num_free_gpu_blocks()
+        gpu_cache_usage = (1.0 - (num_free_gpu / num_total_gpu)) * 100
+
+        num_total_cpu = self.cache_config.num_cpu_blocks
+        cpu_cache_usage = 0.
+        if num_total_cpu > 0:
+            num_free_cpu = self.scheduler.block_manager.get_num_free_cpu_blocks(
+            )
+            cpu_cache_usage = (1.0 - (num_free_cpu / num_total_cpu)) * 100
+        
+        # Scheduler State
+        num_running = len(self.scheduler.running)
+        num_swapped = len(self.scheduler.swapped)
+        num_waiting = len(self.scheduler.waiting)
+        
+        # If no scheduler outputs, empty iteration stats.
+        if scheduler_outputs is None:
+          return Stats(
+            num_running=num_running,
+            num_swapped=num_swapped,
+            num_waiting=num_waiting,
+            gpu_cache_usage=gpu_cache_usage,
+            cpu_cache_usage=cpu_cache_usage,
+            num_prompt_tokens=0,
+            num_generation_tokens=0,
+            time_to_first_tokens=[],
+            time_per_output_tokens=[],
+            time_e2e_requests=[],
+        )
+          
+        # Compute IterationStats.
         prompt_run = scheduler_outputs.prompt_run
         num_prompt_tokens = scheduler_outputs.num_batched_tokens if prompt_run else 0
         num_generation_tokens = 0 if prompt_run else scheduler_outputs.num_batched_tokens
@@ -665,44 +716,11 @@
 
         time_to_first_tokens = time_last_iters if prompt_run else []
         time_per_output_tokens = [] if prompt_run else time_last_iters
-
-        # Compute cache usage in %.
-        num_total_gpu = self.cache_config.num_gpu_blocks
-        num_free_gpu = self.scheduler.block_manager.get_num_free_gpu_blocks()
-        gpu_cache_usage = (1.0 - (num_free_gpu / num_total_gpu)) * 100
-
-        num_total_cpu = self.cache_config.num_cpu_blocks
-        cpu_cache_usage = 0.
-        if num_total_cpu > 0:
-            num_free_cpu = self.scheduler.block_manager.get_num_free_cpu_blocks(
-            )
-            cpu_cache_usage = (1.0 - (num_free_cpu / num_total_cpu)) * 100
-=======
-    def do_log_stats(self) -> None:
-        self._log_system_stats(False, 0)
-
-    def _log_system_stats(
-        self,
-        prompt_run: bool,
-        num_batched_tokens: int,
-    ) -> None:
-        now = time.monotonic()
-        # Log the number of batched input tokens.
-        if prompt_run:
-            self.num_prompt_tokens.append((now, num_batched_tokens))
-        else:
-            self.num_generation_tokens.append((now, num_batched_tokens))
-
-        should_log = now - self.last_logging_time >= _LOGGING_INTERVAL_SEC
-        if not should_log:
-            return
->>>>>>> d0215a58
-
-        # Parse Stats.
+       
         return Stats(
-            num_running=len(self.scheduler.running),
-            num_swapped=len(self.scheduler.swapped),
-            num_waiting=len(self.scheduler.waiting),
+            num_running=num_running,
+            num_swapped=num_swapped,
+            num_waiting=num_waiting,
             gpu_cache_usage=gpu_cache_usage,
             cpu_cache_usage=cpu_cache_usage,
             num_prompt_tokens=num_prompt_tokens,
