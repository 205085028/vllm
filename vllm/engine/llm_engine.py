--- conflicted
+++ resolved
@@ -138,27 +138,11 @@
             self.model_config,
             self.parallel_config,
             self.scheduler_config,
-<<<<<<< HEAD
             self.cache_config,
-            0,
-            distributed_init_method,
-        )
-        self.workers.append(worker)
-        self._run_workers(
-            "init_model",
-            get_all_outputs=True,
-        )
-        self._run_workers(
-            "load_model",
-            get_all_outputs=True,
-            max_concurrent_workers=self.parallel_config.
-            max_parallel_loading_workers,
-=======
             local_rank=0,
             rank=0,
             distributed_init_method=distributed_init_method,
             is_driver_worker=True,
->>>>>>> 6e01e8c1
         )
         self._run_workers("init_model")
         self._run_workers("load_model")
@@ -235,22 +219,7 @@
         model_config = copy.deepcopy(self.model_config)
         parallel_config = copy.deepcopy(self.parallel_config)
         scheduler_config = copy.deepcopy(self.scheduler_config)
-<<<<<<< HEAD
         cache_config = copy.deepcopy(self.cache_config)
-        self._run_workers("init_worker",
-                          get_all_outputs=True,
-                          worker_init_fn=lambda: Worker(
-                              model_config,
-                              parallel_config,
-                              scheduler_config,
-                              cache_config,
-                              None,
-                              None,
-                          ))
-        self._run_workers(
-            "init_model",
-            get_all_outputs=True,
-=======
 
         for rank, (worker, (node_id,
                             _)) in enumerate(zip(self.workers,
@@ -262,6 +231,7 @@
                     model_config,
                     parallel_config,
                     scheduler_config,
+                    cache_config,
                     local_rank,
                     rank,
                     distributed_init_method,
@@ -277,7 +247,6 @@
             driver_rank,
             distributed_init_method,
             is_driver_worker=True,
->>>>>>> 6e01e8c1
         )
 
         self._run_workers("init_model")
