import enum
import io
import json
import os
import typing
from dataclasses import dataclass, fields
from typing import TYPE_CHECKING, ClassVar, List, Optional, Union

import torch
from packaging.version import Version
from transformers import PretrainedConfig

from vllm.logger import init_logger
from vllm.transformers_utils.config import get_config, get_hf_text_config
from vllm.utils import (get_cpu_memory, get_nvcc_cuda_version, is_cpu, is_hip,
                        is_neuron)

if TYPE_CHECKING:
    from ray.util.placement_group import PlacementGroup

    from vllm.model_executor.tensorizer_loader import TensorizerArgs

logger = init_logger(__name__)

_GB = 1 << 30


class ModelConfig:
    """Configuration for the model.

    Args:
        model: Name or path of the huggingface model to use.
        tokenizer: Name or path of the huggingface tokenizer to use.
        tokenizer_mode: Tokenizer mode. "auto" will use the fast tokenizer if
            available, and "slow" will always use the slow tokenizer.
        trust_remote_code: Trust remote code (e.g., from HuggingFace) when
            downloading the model and tokenizer.
        download_dir: Directory to download and load the weights, default to the
            default cache directory of huggingface.
        load_format: The format of the model weights to load:
            "auto" will try to load the weights in the safetensors format and
                fall back to the pytorch bin format if safetensors format is
                not available.
            "pt" will load the weights in the pytorch bin format.
            "safetensors" will load the weights in the safetensors format.
            "npcache" will load the weights in pytorch format and store
                a numpy cache to speed up the loading.
            "dummy" will initialize the weights with random values, which is
                mainly for profiling.
        dtype: Data type for model weights and activations. The "auto" option
            will use FP16 precision for FP32 and FP16 models, and BF16 precision
            for BF16 models.
        seed: Random seed for reproducibility.
        revision: The specific model version to use. It can be a branch name,
            a tag name, or a commit id. If unspecified, will use the default
            version.
        code_revision: The specific revision to use for the model code on
            Hugging Face Hub. It can be a branch name, a tag name, or a
            commit id. If unspecified, will use the default version.
        tokenizer_revision: The specific tokenizer version to use. It can be a
            branch name, a tag name, or a commit id. If unspecified, will use
            the default version.
        max_model_len: Maximum length of a sequence (including prompt and
            output). If None, will be derived from the model.
        quantization: Quantization method that was used to quantize the model
            weights. If None, we assume the model weights are not quantized.
        quantization_param_path: Path to JSON file containing scaling factors.
            Used to load KV cache scaling factors into the model when KV cache
            type is FP8_E4M3 on ROCm (AMD GPU). In the future these will also 
            be used to load activation and weight scaling factors when the 
            model dtype is FP8_E4M3 on ROCm.
        enforce_eager: Whether to enforce eager execution. If True, we will
            disable CUDA graph and always execute the model in eager mode.
            If False, we will use CUDA graph and eager execution in hybrid.
        max_context_len_to_capture: Maximum context len covered by CUDA graphs.
            When a sequence has context length larger than this, we fall back
            to eager mode.
    """

    def __init__(
        self,
        model: str,
        tokenizer: str,
        tokenizer_mode: str,
        trust_remote_code: bool,
        download_dir: Optional[str],
        load_format: str,
        dtype: Union[str, torch.dtype],
        seed: int,
        revision: Optional[str] = None,
        code_revision: Optional[str] = None,
        tokenizer_revision: Optional[str] = None,
        max_model_len: Optional[int] = None,
        quantization: Optional[str] = None,
        quantization_param_path: Optional[str] = None,
        enforce_eager: bool = False,
        max_context_len_to_capture: Optional[int] = None,
        max_logprobs: int = 5,
    ) -> None:
        self.model = model
        self.tokenizer = tokenizer
        self.tokenizer_mode = tokenizer_mode
        self.trust_remote_code = trust_remote_code
        self.download_dir = download_dir
        self.load_format = load_format
        self.seed = seed
        self.revision = revision
        self.code_revision = code_revision
        self.tokenizer_revision = tokenizer_revision
        self.quantization = quantization
        self.quantization_param_path = quantization_param_path
        self.enforce_eager = enforce_eager
        self.max_context_len_to_capture = max_context_len_to_capture
        self.max_logprobs = max_logprobs

        if os.environ.get("VLLM_USE_MODELSCOPE", "False").lower() == "true":
            # download model from ModelScope hub,
            # lazy import so that modelscope is not required for normal use.
            # pylint: disable=C.
            from modelscope.hub.snapshot_download import snapshot_download

            if not os.path.exists(model):
                model_path = snapshot_download(model_id=model,
                                               cache_dir=download_dir,
                                               revision=revision)
            else:
                model_path = model
            self.model = model_path
            self.download_dir = model_path
            self.tokenizer = model_path

        self.hf_config = get_config(self.model, trust_remote_code, revision,
                                    code_revision)
        self.hf_text_config = get_hf_text_config(self.hf_config)
        self.dtype = _get_and_verify_dtype(self.hf_text_config, dtype)
        self.max_model_len = _get_and_verify_max_len(self.hf_text_config,
                                                     max_model_len)
        self._verify_load_format()
        self._verify_tokenizer_mode()
        self._verify_quantization()
        self._verify_cuda_graph()

    def _verify_load_format(self) -> None:
        load_format = self.load_format.lower()
        supported_load_format = [
            "auto", "pt", "safetensors", "npcache", "dummy", "tensorizer"
        ]
        rocm_not_supported_load_format: List[str] = []
        if load_format not in supported_load_format:
            raise ValueError(
                f"Unknown load format: {self.load_format}. Must be one of "
                "'auto', 'pt', 'safetensors', 'npcache', 'tensorizer', or "
                "'dummy'.")
        if is_hip() and load_format in rocm_not_supported_load_format:
            rocm_supported_load_format = [
                f for f in supported_load_format
                if (f not in rocm_not_supported_load_format)
            ]
            raise ValueError(
                f"load format '{load_format}' is not supported in ROCm. "
                f"Supported load format are "
                f"{rocm_supported_load_format}")

        # TODO: Remove this check once HF updates the pt weights of Mixtral.
        architectures = getattr(self.hf_config, "architectures", [])
        # architectures can be None instead of []
        if architectures and "MixtralForCausalLM" in architectures \
            and load_format == "pt":
            raise ValueError(
                "Currently, the 'pt' format is not supported for Mixtral. "
                "Please use the 'safetensors' format instead. ")
        self.load_format = load_format

    def _verify_tokenizer_mode(self) -> None:
        tokenizer_mode = self.tokenizer_mode.lower()
        if tokenizer_mode not in ["auto", "slow"]:
            raise ValueError(
                f"Unknown tokenizer mode: {self.tokenizer_mode}. Must be "
                "either 'auto' or 'slow'.")
        self.tokenizer_mode = tokenizer_mode

    def _verify_quantization(self) -> None:
        supported_quantization = ["awq", "gptq", "squeezellm", "marlin"]
        rocm_not_supported_quantization = ["awq", "marlin"]
        if self.quantization is not None:
            self.quantization = self.quantization.lower()

        # Parse quantization method from the HF model config, if available.
        quant_cfg = getattr(self.hf_config, "quantization_config", None)
        if quant_cfg is not None:
            quant_method = quant_cfg.get("quant_method", "").lower()
            # compat: autogptq >=0.8.0 use checkpoint_format: str
            # compat: autogptq <=0.7.1 is_marlin_format: bool
            is_format_marlin = (quant_cfg.get("checkpoint_format") == "marlin"
                                or quant_cfg.get("is_marlin_format", False))

            # Use marlin if the GPTQ model is serialized in marlin format.
            if quant_method == "gptq" and is_format_marlin:
                logger.info("The model is serialized in Marlin format. "
                            "Using Marlin kernel.")
                quant_method = "marlin"
                if self.quantization == "gptq":
                    self.quantization = quant_method

            if self.quantization is None:
                self.quantization = quant_method
            elif self.quantization != quant_method:
                raise ValueError(
                    "Quantization method specified in the model config "
                    f"({quant_method}) does not match the quantization "
                    f"method specified in the `quantization` argument "
                    f"({self.quantization}).")

        if self.quantization is not None:
            if self.quantization not in supported_quantization:
                raise ValueError(
                    f"Unknown quantization method: {self.quantization}. Must "
                    f"be one of {supported_quantization}.")
            if is_hip(
            ) and self.quantization in rocm_not_supported_quantization:
                raise ValueError(
                    f"{self.quantization} quantization is currently not "
                    f"supported in ROCm.")
            if self.quantization != "marlin":
                logger.warning(
                    f"{self.quantization} quantization is not fully "
                    "optimized yet. The speed can be slower than "
                    "non-quantized models.")

    def _verify_cuda_graph(self) -> None:
        if self.max_context_len_to_capture is None:
            self.max_context_len_to_capture = self.max_model_len
        self.max_context_len_to_capture = min(self.max_context_len_to_capture,
                                              self.max_model_len)

    def verify_with_parallel_config(
        self,
        parallel_config: "ParallelConfig",
    ) -> None:
        total_num_attention_heads = self.hf_text_config.num_attention_heads
        tensor_parallel_size = parallel_config.tensor_parallel_size
        if total_num_attention_heads % tensor_parallel_size != 0:
            raise ValueError(
                f"Total number of attention heads ({total_num_attention_heads})"
                " must be divisible by tensor parallel size "
                f"({tensor_parallel_size}).")

        total_num_hidden_layers = self.hf_text_config.num_hidden_layers
        pipeline_parallel_size = parallel_config.pipeline_parallel_size
        if total_num_hidden_layers % pipeline_parallel_size != 0:
            raise ValueError(
                f"Total number of hidden layers ({total_num_hidden_layers}) "
                "must be divisible by pipeline parallel size "
                f"({pipeline_parallel_size}).")

    def get_sliding_window(self) -> Optional[int]:
        """Get the sliding window size, or None if disabled.
        """

        # Some models, like Qwen2 and Qwen1.5, use `use_sliding_window` in
        # addition to sliding window size. We check if that field is present
        # and if it's False, return None.
        if (hasattr(self.hf_text_config, "use_sliding_window")
                and not self.hf_text_config.use_sliding_window):
            return None
        return getattr(self.hf_text_config, "sliding_window", None)

    def get_vocab_size(self) -> int:
        return self.hf_text_config.vocab_size

    def get_hidden_size(self) -> int:
        return self.hf_text_config.hidden_size

    def get_head_size(self) -> int:
        if hasattr(self.hf_text_config, "head_dim"):
            return self.hf_text_config.head_dim
        # FIXME(woosuk): This may not be true for all models.
        return (self.hf_text_config.hidden_size //
                self.hf_text_config.num_attention_heads)

    def get_total_num_kv_heads(self) -> int:
        """Returns the total number of KV heads."""
        # For GPTBigCode & Falcon:
        # NOTE: for falcon, when new_decoder_architecture is True, the
        # multi_query flag is ignored and we use n_head_kv for the number of
        # KV heads.
        falcon_model_types = ["falcon", "RefinedWeb", "RefinedWebModel"]
        new_decoder_arch_falcon = (
            self.hf_config.model_type in falcon_model_types
            and getattr(self.hf_config, "new_decoder_architecture", False))
        if not new_decoder_arch_falcon and getattr(self.hf_text_config,
                                                   "multi_query", False):
            # Multi-query attention, only one KV head.
            # Currently, tensor parallelism is not supported in this case.
            return 1

        # For DBRX and MPT
        if self.hf_config.model_type in ["dbrx", "mpt"]:
            return getattr(self.hf_config.attn_config, "kv_n_heads",
                           self.hf_config.num_attention_heads)

        attributes = [
            # For Falcon:
            "n_head_kv",
            "num_kv_heads",
            # For LLaMA-2:
            "num_key_value_heads",
            # For ChatGLM:
            "multi_query_group_num",
        ]
        for attr in attributes:
            num_kv_heads = getattr(self.hf_text_config, attr, None)
            if num_kv_heads is not None:
                return num_kv_heads

        # For non-grouped-query attention models, the number of KV heads is
        # equal to the number of attention heads.
        return self.hf_text_config.num_attention_heads

    def get_num_kv_heads(self, parallel_config: "ParallelConfig") -> int:
        """Returns the number of KV heads per GPU."""
        total_num_kv_heads = self.get_total_num_kv_heads()
        # If tensor parallelism is used, we divide the number of KV heads by
        # the tensor parallel size. We will replicate the KV heads in the
        # case where the number of KV heads is smaller than the tensor
        # parallel size so each GPU has at least one KV head.
        return max(1,
                   total_num_kv_heads // parallel_config.tensor_parallel_size)

    def get_num_layers(self, parallel_config: "ParallelConfig") -> int:
        total_num_hidden_layers = self.hf_text_config.num_hidden_layers
        return total_num_hidden_layers // parallel_config.pipeline_parallel_size


class CacheConfig:
    """Configuration for the KV cache.

    Args:
        block_size: Size of a cache block in number of tokens.
        gpu_memory_utilization: Fraction of GPU memory to use for the
            vLLM execution.
        swap_space: Size of the CPU swap space per GPU (in GiB).
        cache_dtype: Data type for kv cache storage.
        num_gpu_blocks_override: Number of GPU blocks to use. This overrides the
            profiled num_gpu_blocks if specified. Does nothing if None.
    """

    def __init__(
        self,
        block_size: int,
        gpu_memory_utilization: float,
        swap_space: int,
        cache_dtype: str,
        num_gpu_blocks_override: Optional[int] = None,
        sliding_window: Optional[int] = None,
        enable_prefix_caching: bool = False,
    ) -> None:
        self.block_size = block_size
        self.gpu_memory_utilization = gpu_memory_utilization
        self.swap_space_bytes = swap_space * _GB
        self.num_gpu_blocks_override = num_gpu_blocks_override
        self.cache_dtype = cache_dtype
        self.sliding_window = sliding_window
        self.enable_prefix_caching = enable_prefix_caching
        self._verify_args()
        self._verify_cache_dtype()

        # Will be set after profiling.
        self.num_gpu_blocks = None
        self.num_cpu_blocks = None

    def metrics_info(self):
        # convert cache_config to dict(key: str, value: str) for prometheus
        # metrics info
        return {key: str(value) for key, value in self.__dict__.items()}

    def _verify_args(self) -> None:
        if self.gpu_memory_utilization > 1.0:
            raise ValueError(
                "GPU memory utilization must be less than 1.0. Got "
                f"{self.gpu_memory_utilization}.")

    def _verify_cache_dtype(self) -> None:
        if self.cache_dtype == "auto":
            pass
        elif self.cache_dtype == "fp8":
            if not is_hip():
                nvcc_cuda_version = get_nvcc_cuda_version()
                if nvcc_cuda_version < Version("11.8"):
                    raise ValueError(
                        "FP8 is not supported when cuda version is"
                        "lower than 11.8.")
            logger.info(
                "Using fp8 data type to store kv cache. It reduces the GPU "
                "memory footprint and boosts the performance. "
                "But it may cause slight accuracy drop without scaling "
                "factors. FP8_E5M2 (without scaling) is only supported on "
                "cuda version greater than 11.8. On ROCm (AMD GPU), FP8_E4M3 "
                "is instead supported for common inference criteria.")
        else:
            raise ValueError(f"Unknown kv cache dtype: {self.cache_dtype}")

    def verify_with_parallel_config(
        self,
        parallel_config: "ParallelConfig",
    ) -> None:
        total_cpu_memory = get_cpu_memory()
        # FIXME(woosuk): Here, it is assumed that the GPUs in a tensor parallel
        # group are in the same node. However, the GPUs may span multiple nodes.
        num_gpus_per_node = parallel_config.tensor_parallel_size
        cpu_memory_usage = self.swap_space_bytes * num_gpus_per_node

        msg = (f"{cpu_memory_usage / _GB:.2f} GiB out of "
               f"the {total_cpu_memory / _GB:.2f} GiB total CPU memory is "
               "allocated for the swap space.")
        if cpu_memory_usage > 0.7 * total_cpu_memory:
            raise ValueError("Too large swap space. " + msg)
        elif cpu_memory_usage > 0.4 * total_cpu_memory:
            logger.warning("Possibly too large swap space. " + msg)


@dataclass
class TokenizerPoolConfig:
    """Configuration for the tokenizer pool.
    
    Args:
        pool_size: Number of tokenizer workers in the pool.
        pool_type: Type of the pool.
        extra_config: Additional config for the pool.
            The way the config will be used depends on the
            pool type.
    """
    pool_size: int
    pool_type: str
    extra_config: dict

    def __post_init__(self):
        if self.pool_type not in ("ray", ):
            raise ValueError(f"Unknown pool type: {self.pool_type}")
        if not isinstance(self.extra_config, dict):
            raise ValueError("extra_config must be a dictionary.")

    @classmethod
    def create_config(
        cls, tokenizer_pool_size: int, tokenizer_pool_type: str,
        tokenizer_pool_extra_config: Optional[Union[str, dict]]
    ) -> Optional["TokenizerPoolConfig"]:
        """Create a TokenizerPoolConfig from the given parameters.
        
        If tokenizer_pool_size is 0, return None.
        
        Args:
            tokenizer_pool_size: Number of tokenizer workers in the pool.
            tokenizer_pool_type: Type of the pool.
            tokenizer_pool_extra_config: Additional config for the pool.
                The way the config will be used depends on the
                pool type. This can be a JSON string (will be parsed).
        """
        if tokenizer_pool_size:
            if isinstance(tokenizer_pool_extra_config, str):
                tokenizer_pool_extra_config_parsed = json.loads(
                    tokenizer_pool_extra_config)
            else:
                tokenizer_pool_extra_config_parsed = (
                    tokenizer_pool_extra_config or {})
            tokenizer_pool_config = cls(tokenizer_pool_size,
                                        tokenizer_pool_type,
                                        tokenizer_pool_extra_config_parsed)
        else:
            tokenizer_pool_config = None
        return tokenizer_pool_config


class ParallelConfig:
    """Configuration for the distributed execution.

    Args:
        pipeline_parallel_size: Number of pipeline parallel groups.
        tensor_parallel_size: Number of tensor parallel groups.
        worker_use_ray: Whether to use Ray for model workers. Will be set to
            True if either pipeline_parallel_size or tensor_parallel_size is
            greater than 1.
        max_parallel_loading_workers: Maximum number of multiple batches
            when load model sequentially. To avoid RAM OOM when using tensor
            parallel and large models.
        disable_custom_all_reduce: Disable the custom all-reduce kernel and
            fall back to NCCL.
        tokenizer_pool_config: Config for the tokenizer pool.
            If None, will use synchronous tokenization.
        ray_workers_use_nsight: Whether to profile Ray workers with nsight, see
            https://docs.ray.io/en/latest/ray-observability/user-guides/profiling.html#profiling-nsight-profiler.
    """

    def __init__(
        self,
        pipeline_parallel_size: int,
        tensor_parallel_size: int,
        worker_use_ray: bool,
        max_parallel_loading_workers: Optional[int] = None,
        disable_custom_all_reduce: bool = False,
        tokenizer_pool_config: Optional[TokenizerPoolConfig] = None,
        ray_workers_use_nsight: bool = False,
        placement_group: Optional["PlacementGroup"] = None,
    ) -> None:
        self.pipeline_parallel_size = pipeline_parallel_size
        self.tensor_parallel_size = tensor_parallel_size
        self.worker_use_ray = worker_use_ray
        self.max_parallel_loading_workers = max_parallel_loading_workers
        self.disable_custom_all_reduce = disable_custom_all_reduce
        self.tokenizer_pool_config = tokenizer_pool_config
        self.ray_workers_use_nsight = ray_workers_use_nsight
        self.placement_group = placement_group

        self.world_size = pipeline_parallel_size * self.tensor_parallel_size
        if self.world_size > 1:
            self.worker_use_ray = True
        self._verify_args()

    def _verify_args(self) -> None:
        if self.pipeline_parallel_size > 1:
            raise NotImplementedError(
                "Pipeline parallelism is not supported yet.")
        if not self.disable_custom_all_reduce and self.world_size > 1:
            if is_hip():
                self.disable_custom_all_reduce = True
                logger.info(
                    "Disabled the custom all-reduce kernel because it is not "
                    "supported on AMD GPUs.")
            elif self.pipeline_parallel_size > 1:
                self.disable_custom_all_reduce = True
                logger.info(
                    "Disabled the custom all-reduce kernel because it is not "
                    "supported with pipeline parallelism.")
        if self.ray_workers_use_nsight and not self.worker_use_ray:
            raise ValueError("Unable to use nsight profiling unless workers "
                             "run with Ray.")


class SchedulerConfig:
    """Scheduler configuration.

    Args:
        max_num_batched_tokens: Maximum number of tokens to be processed in
            a single iteration.
        max_num_seqs: Maximum number of sequences to be processed in a single
            iteration.
        max_model_len: Maximum length of a sequence (including prompt
            and generated text).
        use_v2_block_manager: Whether to use the BlockSpaceManagerV2 or not.
        num_lookahead_slots: The number of slots to allocate per sequence per
            step, beyond the known token ids. This is used in speculative
            decoding to store KV activations of tokens which may or may not be
            accepted.
        delay_factor: Apply a delay (of delay factor multiplied by previous
            prompt latency) before scheduling next prompt.
        enable_chunked_prefill: If True, prefill requests can be chunked based
            on the remaining max_num_batched_tokens.
    """

    def __init__(
        self,
        max_num_batched_tokens: Optional[int],
        max_num_seqs: int,
        max_model_len: int,
        use_v2_block_manager: bool = False,
        num_lookahead_slots: int = 0,
        delay_factor: float = 0.0,
        enable_chunked_prefill: bool = False,
    ) -> None:
        if max_num_batched_tokens is not None:
            self.max_num_batched_tokens = max_num_batched_tokens
        else:
            if enable_chunked_prefill:
                # For chunked prefill, choose the well-tuned batch size.
                self.max_num_batched_tokens = 768
            else:
                # If max_model_len is too short, use 2048 as the default value
                # for higher throughput.
                self.max_num_batched_tokens = max(max_model_len, 2048)
        if enable_chunked_prefill:
            logger.info("Chunked prefill is enabled (EXPERIMENTAL).")

        self.max_num_seqs = max_num_seqs
        self.max_model_len = max_model_len
        self.use_v2_block_manager = use_v2_block_manager
        self.num_lookahead_slots = num_lookahead_slots
        self.delay_factor = delay_factor
        self.chunked_prefill_enabled = enable_chunked_prefill

        self._verify_args()

    def _verify_args(self) -> None:
        if (self.max_num_batched_tokens < self.max_model_len
                and not self.chunked_prefill_enabled):
            raise ValueError(
                f"max_num_batched_tokens ({self.max_num_batched_tokens}) is "
                f"smaller than max_model_len ({self.max_model_len}). "
                "This effectively limits the maximum sequence length to "
                "max_num_batched_tokens and makes vLLM reject longer "
                "sequences. Please increase max_num_batched_tokens or "
                "decrease max_model_len.")

        if self.max_num_batched_tokens < self.max_num_seqs:
            raise ValueError(
                f"max_num_batched_tokens ({self.max_num_batched_tokens}) must "
                "be greater than or equal to max_num_seqs "
                f"({self.max_num_seqs}).")

        if self.num_lookahead_slots < 0:
            raise ValueError(
                "num_lookahead_slots "
                f"({self.num_lookahead_slots}) must be greater than or "
                "equal to 0.")


class DeviceConfig:

    def __init__(self, device: str = "auto") -> None:
        if device == "auto":
            # Automated device type detection
            if is_neuron():
                self.device_type = "neuron"
            elif is_cpu():
                self.device_type = "cpu"
            else:
                # We don't call torch.cuda.is_available() here to
                # avoid initializing CUDA before workers are forked
                self.device_type = "cuda"
        else:
            # Device type is assigned explicitly
            self.device_type = device

        # Some device types require processing inputs on CPU
        if self.device_type in ["neuron"]:
            self.device = torch.device("cpu")
        else:
            # Set device with device type
            self.device = torch.device(self.device_type)


class SpeculativeConfig:
    """Configuration for speculative decoding.

    The configuration is currently specialized to draft-model speculative
    decoding with top-1 proposals.
    """

    @staticmethod
    def maybe_create_spec_config(
        target_model_config: ModelConfig,
        target_parallel_config: ParallelConfig,
        target_dtype: str,
        speculative_model: Optional[str],
        num_speculative_tokens: Optional[int],
    ) -> Optional["SpeculativeConfig"]:
        """Create a SpeculativeConfig if possible, else return None.

        This function attempts to create a SpeculativeConfig object based on the
        provided parameters. If the necessary conditions are met, it returns an
        instance of SpeculativeConfig. Otherwise, it returns None.

        Args:
            target_model_config (ModelConfig): The configuration of the target
                model.
            target_parallel_config (ParallelConfig): The parallel configuration
                for the target model.
            target_dtype (str): The data type used for the target model.
            speculative_model (Optional[str]): The name of the speculative
                model, if provided.
            num_speculative_tokens (Optional[int]): The number of speculative
                tokens, if provided.

        Returns:
            Optional["SpeculativeConfig"]: An instance of SpeculativeConfig if
                the necessary conditions are met, else None.
        """

        if (speculative_model is None and num_speculative_tokens is None):
            return None

        if speculative_model is not None and num_speculative_tokens is None:
            raise ValueError(
                "Expected both speculative_model and "
                "num_speculative_tokens to be provided, but found "
                f"{speculative_model=} and {num_speculative_tokens=}.")

        assert (speculative_model is not None
                and num_speculative_tokens is not None)

        # TODO: The user should be able to specify revision/quantization/max
        # model len for the draft model. It is not currently supported.
        draft_revision = None
        draft_code_revision = None
        draft_quantization = None
        draft_max_model_len = None

        draft_model_config = ModelConfig(
            model=speculative_model,
            tokenizer=target_model_config.tokenizer,
            tokenizer_mode=target_model_config.tokenizer_mode,
            trust_remote_code=target_model_config.trust_remote_code,
            download_dir=target_model_config.download_dir,
            load_format=target_model_config.load_format,
            dtype=target_model_config.dtype,
            seed=target_model_config.seed,
            revision=draft_revision,
            code_revision=draft_code_revision,
            tokenizer_revision=target_model_config.tokenizer_revision,
            max_model_len=draft_max_model_len,
            quantization=draft_quantization,
            enforce_eager=target_model_config.enforce_eager,
            max_context_len_to_capture=target_model_config.
            max_context_len_to_capture,
            max_logprobs=target_model_config.max_logprobs,
        )

        draft_parallel_config = (
            SpeculativeConfig.create_draft_parallel_config(
                target_parallel_config))

        return SpeculativeConfig(
            draft_model_config,
            draft_parallel_config,
            num_speculative_tokens,
        )

    @staticmethod
    def create_draft_parallel_config(
            target_parallel_config: ParallelConfig) -> ParallelConfig:
        """Create a parallel config for use by the draft worker.

        This is mostly a copy of the target parallel config. In the future the
        draft worker can have a different parallel strategy, e.g. TP=1.
        """
        draft_parallel_config = ParallelConfig(
            pipeline_parallel_size=target_parallel_config.
            pipeline_parallel_size,
            tensor_parallel_size=target_parallel_config.tensor_parallel_size,
            worker_use_ray=target_parallel_config.worker_use_ray,
            max_parallel_loading_workers=target_parallel_config.
            max_parallel_loading_workers,
            disable_custom_all_reduce=target_parallel_config.
            disable_custom_all_reduce,
            tokenizer_pool_config=target_parallel_config.tokenizer_pool_config,
            ray_workers_use_nsight=target_parallel_config.
            ray_workers_use_nsight,
            placement_group=target_parallel_config.placement_group,
        )

        return draft_parallel_config

    def __init__(
        self,
        draft_model_config: ModelConfig,
        draft_parallel_config: ParallelConfig,
        num_speculative_tokens: int,
    ):
        """Create a SpeculativeConfig object.

        Args:
            draft_model_config: ModelConfig for the draft model.
            draft_parallel_config: ParallelConfig for the draft model.
            num_speculative_tokens: The number of tokens to sample from the
                draft model before scoring with the target model.
        """
        self.draft_model_config = draft_model_config
        self.draft_parallel_config = draft_parallel_config
        self.num_speculative_tokens = num_speculative_tokens

        self._verify_args()

    def _verify_args(self) -> None:
        if self.num_speculative_tokens <= 0:
            raise ValueError("Expected num_speculative_tokens to be greater "
                             f"than zero ({self.num_speculative_tokens}).")

        if self.draft_model_config:
            self.draft_model_config.verify_with_parallel_config(
                self.draft_parallel_config)

    @property
    def num_lookahead_slots(self) -> int:
        """The number of additional slots the scheduler should allocate per
        step, in addition to the slots allocated for each known token.

        This is equal to the number of speculative tokens, as each speculative
        token must be scored.
        """
        return self.num_speculative_tokens

    def __repr__(self) -> str:
        draft_model = self.draft_model_config.model
        num_spec_tokens = self.num_speculative_tokens
        return f"SpeculativeConfig({draft_model=}, {num_spec_tokens=})"


@dataclass
class LoRAConfig:
    max_lora_rank: int
    max_loras: int
    max_cpu_loras: Optional[int] = None
    lora_dtype: Optional[torch.dtype] = None
    lora_extra_vocab_size: int = 256
    # This is a constant.
    lora_vocab_padding_size: ClassVar[int] = 256

    def __post_init__(self):
        # Keep this in sync with csrc/punica/bgmv/bgmv_config.h
        possible_max_ranks = (8, 16, 32, 64)
        possible_lora_extra_vocab_size = (0, 256, 512)
        if self.max_lora_rank not in possible_max_ranks:
            raise ValueError(
                f"max_lora_rank ({self.max_lora_rank}) must be one of "
                f"{possible_max_ranks}.")
        if self.lora_extra_vocab_size not in possible_lora_extra_vocab_size:
            raise ValueError(
                f"lora_extra_vocab_size ({self.lora_extra_vocab_size}) "
                f"must be one of {possible_lora_extra_vocab_size}.")
        if self.max_loras < 1:
            raise ValueError(f"max_loras ({self.max_loras}) must be >= 1.")
        if self.max_cpu_loras is None:
            self.max_cpu_loras = self.max_loras
        elif self.max_cpu_loras < self.max_loras:
            raise ValueError(
                f"max_cpu_loras ({self.max_cpu_loras}) must be >= "
                f"max_loras ({self.max_loras})")

    def verify_with_model_config(self, model_config: ModelConfig):
        if self.lora_dtype in (None, "auto"):
            self.lora_dtype = model_config.dtype
        elif isinstance(self.lora_dtype, str):
            self.lora_dtype = getattr(torch, self.lora_dtype)
        if model_config.quantization and model_config.quantization not in [
                "awq", "gptq"
        ]:
            # TODO support marlin and squeezellm
            logger.warning(f"{model_config.quantization} quantization is not "
                           "tested with LoRA yet.")

    def verify_with_scheduler_config(self, scheduler_config: SchedulerConfig):
        if scheduler_config.max_num_batched_tokens > 65528:
            raise ValueError(
                "Due to limitations of the custom LoRA CUDA kernel, "
                "max_num_batched_tokens must be <= 65528 when "
                "LoRA is enabled.")


@dataclass
class VisionLanguageConfig:
    """Configs the input data format and how models should run for
    vision language models."""

    class ImageInputType(enum.Enum):
        """Image input type into the vision language model.

        An image roughly goes through the following transformation:
        Raw image --> pixel values --> image features --> image embeddings.

        The difference between different image input types is where the
        image encoder (pixel values --> image features) is run.
        Different image input types also correspond to different tensor shapes.

        For example, for Llava, PIXEL_VALUES: (1, 3, 336, 336).
        IMAGE_FEATURES: (1, 576, 1024).
        """
        PIXEL_VALUES = enum.auto()
        IMAGE_FEATURES = enum.auto()

    image_input_type: ImageInputType
    # The input id corresponding to image token.
    image_token_id: int
    # Used for running `run_prefill_max_token`.
    # For models that support varying resolution, this corresponds to
    # worst case scenario (biggest supported resolution).
    image_input_shape: tuple
    image_feature_size: int

    @classmethod
    def get_image_input_enum_type(
            cls, value: str) -> "VisionLanguageConfig.ImageInputType":
        """Get the image input type from a string."""
        try:
            return cls.ImageInputType[value.upper()]
        except KeyError as e:
            raise ValueError(f"{value} is not a valid choice. "
                             f"Expecting to choose from "
                             f"{[x.name for x in cls.ImageInputType]}.") from e


@dataclass
class TensorizerConfig:
    tensorizer_uri: Union[io.BufferedIOBase, io.RawIOBase, typing.BinaryIO,
                          str, bytes, os.PathLike, int]
    vllm_tensorized: bool
    verify_hash: Optional[bool] = False
    num_readers: Optional[int] = 1
    encryption_keyfile: Optional[str] = None
    s3_access_key_id: Optional[str] = None
    s3_secret_access_key: Optional[str] = None
    s3_endpoint: Optional[str] = None
    model_class: Optional[torch.nn.Module] = None
    hf_config: Optional[PretrainedConfig] = None
    dtype: Union[str, torch.dtype] = None

    def _construct_tensorizer_args(self) -> "TensorizerArgs":
        from vllm.model_executor.tensorizer_loader import TensorizerArgs
        tensorizer_args = {
            "tensorizer_uri": self.tensorizer_uri,
            "vllm_tensorized": self.vllm_tensorized,
            "verify_hash": self.verify_hash,
            "num_readers": self.num_readers,
            "encryption_keyfile": self.encryption_keyfile,
            "s3_access_key_id": self.s3_access_key_id,
            "s3_secret_access_key": self.s3_secret_access_key,
            "s3_endpoint": self.s3_endpoint,
        }
        return TensorizerArgs(**tensorizer_args)

    def verify_with_parallel_config(
        self,
        parallel_config: "ParallelConfig",
    ) -> None:
        if (parallel_config.tensor_parallel_size > 1
                and self.tensorizer_uri is not None):
            raise ValueError(
                "Loading to multiple GPUs is not currently supported with "
                "vLLM-serialized models. Please set tensor_parallel_size=1."
                " or use a non-vLLM-serialized model, such as a "
                "serialized Hugging Face `PretrainedModel`.")

    def verify_with_model_config(self, model_config) -> None:
        if (model_config.quantization is not None
                and self.tensorizer_uri is not None):
            from vllm.model_executor.tensorizer_loader import (
                tensorizer_warning)
            tensorizer_warning(
                "Loading a model using Tensorizer with quantization on vLLM"
                " is unstable and may lead to errors.")

        if (model_config.load_format != "tensorizer"
                and self.tensorizer_uri is not None):
            raise ValueError(
                "A tensorizer uri was passed for tensorizer loading, but the "
                f"load format was set to {model_config.load_format}. "
                "Please set the load format to 'tensorizer' to use "
                f"tensorizer args.")


_STR_DTYPE_TO_TORCH_DTYPE = {
    "half": torch.float16,
    "float16": torch.float16,
    "float": torch.float32,
    "float32": torch.float32,
    "bfloat16": torch.bfloat16,
}

_ROCM_NOT_SUPPORTED_DTYPE = ["float", "float32"]


def _get_and_verify_dtype(
    config: PretrainedConfig,
    dtype: Union[str, torch.dtype],
) -> torch.dtype:
    # NOTE: getattr(config, "torch_dtype", torch.float32) is not correct
    # because config.torch_dtype can be None.
    config_dtype = getattr(config, "torch_dtype", None)
    if config_dtype is None:
        config_dtype = torch.float32

    if isinstance(dtype, str):
        dtype = dtype.lower()
        if dtype == "auto":
            if config_dtype == torch.float32:
                # Following the common practice, we use float16 for float32
                # models.
                torch_dtype = torch.float16
            else:
                torch_dtype = config_dtype
        else:
            if dtype not in _STR_DTYPE_TO_TORCH_DTYPE:
                raise ValueError(f"Unknown dtype: {dtype}")
            torch_dtype = _STR_DTYPE_TO_TORCH_DTYPE[dtype]
    elif isinstance(dtype, torch.dtype):
        torch_dtype = dtype
    else:
        raise ValueError(f"Unknown dtype: {dtype}")

    if is_hip() and torch_dtype == torch.float32:
        rocm_supported_dtypes = [
            k for k, v in _STR_DTYPE_TO_TORCH_DTYPE.items()
            if (k not in _ROCM_NOT_SUPPORTED_DTYPE)
        ]
        raise ValueError(f"dtype '{dtype}' is not supported in ROCm. "
                         f"Supported dtypes are {rocm_supported_dtypes}")

    # Verify the dtype.
    if torch_dtype != config_dtype:
        if torch_dtype == torch.float32:
            # Upcasting to float32 is allowed.
            pass
        elif config_dtype == torch.float32:
            # Downcasting from float32 to float16 or bfloat16 is allowed.
            pass
        else:
            # Casting between float16 and bfloat16 is allowed with a warning.
            logger.warning(f"Casting {config_dtype} to {torch_dtype}.")

    return torch_dtype


def _get_and_verify_max_len(
    hf_config: PretrainedConfig,
    max_model_len: Optional[int],
) -> int:
    """Get and verify the model's maximum length."""
    derived_max_model_len = float("inf")
    possible_keys = [
        # OPT
        "max_position_embeddings",
        # GPT-2
        "n_positions",
        # MPT
        "max_seq_len",
        # ChatGLM2
        "seq_length",
        # Command-R
        "model_max_length",
        # Others
        "max_sequence_length",
        "max_seq_length",
        "seq_len",
    ]
    max_len_key = None
    for key in possible_keys:
        max_len = getattr(hf_config, key, None)
        if max_len is not None:
            max_len_key = key if max_len < derived_max_model_len \
                else max_len_key
            derived_max_model_len = min(derived_max_model_len, max_len)
    if derived_max_model_len == float("inf"):
        if max_model_len is not None:
            # If max_model_len is specified, we use it.
            return max_model_len

        default_max_len = 2048
        logger.warning(
            "The model's config.json does not contain any of the following "
            "keys to determine the original maximum length of the model: "
            f"{possible_keys}. Assuming the model's maximum length is "
            f"{default_max_len}.")
        derived_max_model_len = default_max_len

    rope_scaling = getattr(hf_config, "rope_scaling", None)
    if rope_scaling is not None:
        assert "factor" in rope_scaling
        scaling_factor = rope_scaling["factor"]
        if rope_scaling["type"] == "yarn":
            derived_max_model_len = rope_scaling[
                "original_max_position_embeddings"]
        derived_max_model_len *= scaling_factor

    if max_model_len is None:
        max_model_len = int(derived_max_model_len)
    elif max_model_len > derived_max_model_len:
        # Some models might have a separate key for specifying model_max_length
        # that will be bigger than derived_max_model_len. We compare user input
        # with model_max_length and allow this override when it's smaller.
        model_max_length = getattr(hf_config, "model_max_length", None)
        if model_max_length is not None and max_model_len <= model_max_length:
            pass
        else:
            raise ValueError(
                f"User-specified max_model_len ({max_model_len}) is greater "
                "than the derived max_model_len "
                f"({max_len_key}={derived_max_model_len} or model_max_length="
                f"{model_max_length} in model's config.json). This may lead "
                "to incorrect model outputs or CUDA errors. Make sure the "
                "value is correct and within the model context size.")
    return int(max_model_len)


@dataclass
class DecodingConfig:
    """Dataclass which contains the decoding strategy of the engine"""

    # Which guided decoding algo to use. 'outlines' / 'lm-format-enforcer'
    guided_decoding_backend: str = 'outlines'

    def __post_init__(self):
        valid_guided_backends = ['outlines', 'lm-format-enforcer']
        backend = self.guided_decoding_backend
        if backend not in valid_guided_backends:
            raise ValueError(f"Invalid guided_decoding_backend '{backend},"
                             f"must be one of {valid_guided_backends}")


@dataclass(frozen=True)
class EngineConfig:
    """Dataclass which contains all engine-related configuration. This
    simplifies passing around the distinct configurations in the codebase.
    """

    model_config: ModelConfig
    cache_config: CacheConfig
    parallel_config: ParallelConfig
    scheduler_config: SchedulerConfig
    device_config: DeviceConfig
    lora_config: Optional[LoRAConfig]
    vision_language_config: Optional[VisionLanguageConfig]
    speculative_config: Optional[SpeculativeConfig]
<<<<<<< HEAD
    decoding_config: Optional[DecodingConfig]
=======
    tensorizer_config: Optional[TensorizerConfig]
>>>>>>> 37e84a40

    def __post_init__(self):
        """Verify configs are valid & consistent with each other.
        """
        self.model_config.verify_with_parallel_config(self.parallel_config)
        self.cache_config.verify_with_parallel_config(self.parallel_config)

        if self.tensorizer_config:
            self.tensorizer_config.verify_with_parallel_config(
                self.parallel_config)
            self.tensorizer_config.verify_with_model_config(self.model_config)

        if self.lora_config:
            self.lora_config.verify_with_model_config(self.model_config)
            self.lora_config.verify_with_scheduler_config(
                self.scheduler_config)

    def to_dict(self):
        """Return the configs as a dictionary, for use in **kwargs.
        """
        return dict(
            (field.name, getattr(self, field.name)) for field in fields(self))<|MERGE_RESOLUTION|>--- conflicted
+++ resolved
@@ -66,8 +66,8 @@
             weights. If None, we assume the model weights are not quantized.
         quantization_param_path: Path to JSON file containing scaling factors.
             Used to load KV cache scaling factors into the model when KV cache
-            type is FP8_E4M3 on ROCm (AMD GPU). In the future these will also 
-            be used to load activation and weight scaling factors when the 
+            type is FP8_E4M3 on ROCm (AMD GPU). In the future these will also
+            be used to load activation and weight scaling factors when the
             model dtype is FP8_E4M3 on ROCm.
         enforce_eager: Whether to enforce eager execution. If True, we will
             disable CUDA graph and always execute the model in eager mode.
@@ -422,7 +422,7 @@
 @dataclass
 class TokenizerPoolConfig:
     """Configuration for the tokenizer pool.
-    
+
     Args:
         pool_size: Number of tokenizer workers in the pool.
         pool_type: Type of the pool.
@@ -446,9 +446,9 @@
         tokenizer_pool_extra_config: Optional[Union[str, dict]]
     ) -> Optional["TokenizerPoolConfig"]:
         """Create a TokenizerPoolConfig from the given parameters.
-        
+
         If tokenizer_pool_size is 0, return None.
-        
+
         Args:
             tokenizer_pool_size: Number of tokenizer workers in the pool.
             tokenizer_pool_type: Type of the pool.
@@ -1108,11 +1108,8 @@
     lora_config: Optional[LoRAConfig]
     vision_language_config: Optional[VisionLanguageConfig]
     speculative_config: Optional[SpeculativeConfig]
-<<<<<<< HEAD
     decoding_config: Optional[DecodingConfig]
-=======
     tensorizer_config: Optional[TensorizerConfig]
->>>>>>> 37e84a40
 
     def __post_init__(self):
         """Verify configs are valid & consistent with each other.
