--- conflicted
+++ resolved
@@ -246,39 +246,10 @@
                                                   self.num_queries_per_kv,
                                                   value.shape[-1])
 
-<<<<<<< HEAD
-                if self.use_naive_attention:
-                    start = 0
-                    for _, prompt_len in enumerate(prefill_meta.prompt_lens):
-                        end = start + prompt_len
-                        out = _naive_masked_attention(
-                            query[None, start:end],
-                            key[None, start:end],
-                            value[None, start:end],
-                            self.num_heads,
-                            self.num_kv_heads,
-                            self.head_size,
-                            self.scale,
-                        )
-                        # TODO(woosuk): Unnecessary copy. Optimize.
-                        output[start:end].copy_(out)
-                        start += prompt_len
-
-                    # Using view got RuntimeError: view size is not compatible
-                    # with input tensor's size and stride (at least one
-                    # dimension spans across two contiguous subspaces).
-                    # Use reshape instead.
-                    return output[:num_prefill_tokens].reshape(
-                        num_tokens, hidden_size)
-
                 out = self._run_memory_efficient_xformers_forward(
                     query, key, value, prefill_meta).squeeze(0)
                 assert out.shape == output[:num_prefill_tokens].shape
                 output[:num_prefill_tokens] = out
-=======
-                output = self._run_memory_efficient_xformers_forward(
-                    query, key, value, attn_metadata)
->>>>>>> 6c0b0451
             else:
                 # prefix-enabled attention
                 # TODO(Hai) this triton kernel has regression issue (broke) to
