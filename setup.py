import io
import os
import re
import subprocess
from typing import List, Set
import warnings

from packaging.version import parse, Version
import setuptools
import torch
from torch.utils.cpp_extension import BuildExtension, CUDAExtension, CUDA_HOME

ROOT_DIR = os.path.dirname(__file__)

MAIN_CUDA_VERSION = "12.1"

# Supported NVIDIA GPU architectures.
SUPPORTED_ARCHS = {"7.0", "7.5", "8.0", "8.6", "8.9", "9.0"}

# Compiler flags.
CXX_FLAGS = ["-g", "-O2", "-std=c++17"]
# TODO(woosuk): Should we use -O3?
NVCC_FLAGS = ["-O2", "-std=c++17"]

ABI = 1 if torch._C._GLIBCXX_USE_CXX11_ABI else 0
CXX_FLAGS += [f"-D_GLIBCXX_USE_CXX11_ABI={ABI}"]
NVCC_FLAGS += [f"-D_GLIBCXX_USE_CXX11_ABI={ABI}"]

if CUDA_HOME is None:
    raise RuntimeError(
        "Cannot find CUDA_HOME. CUDA must be available to build the package.")


def get_nvcc_cuda_version(cuda_dir: str) -> Version:
    """Get the CUDA version from nvcc.

    Adapted from https://github.com/NVIDIA/apex/blob/8b7a1ff183741dd8f9b87e7bafd04cfde99cea28/setup.py
    """
    nvcc_output = subprocess.check_output([cuda_dir + "/bin/nvcc", "-V"],
                                          universal_newlines=True)
    output = nvcc_output.split()
    release_idx = output.index("release") + 1
    nvcc_cuda_version = parse(output[release_idx].split(",")[0])
    return nvcc_cuda_version


def get_torch_arch_list() -> Set[str]:
    # TORCH_CUDA_ARCH_LIST can have one or more architectures,
    # e.g. "8.0" or "7.5,8.0,8.6+PTX". Here, the "8.6+PTX" option asks the
    # compiler to additionally include PTX code that can be runtime-compiled
    # and executed on the 8.6 or newer architectures. While the PTX code will
    # not give the best performance on the newer architectures, it provides
    # forward compatibility.
    env_arch_list = os.environ.get("TORCH_CUDA_ARCH_LIST", None)
    if env_arch_list is None:
        return set()

    # List are separated by ; or space.
    torch_arch_list = set(env_arch_list.replace(" ", ";").split(";"))
    if not torch_arch_list:
        return set()

    # Filter out the invalid architectures and print a warning.
    valid_archs = SUPPORTED_ARCHS.union({s + "+PTX" for s in SUPPORTED_ARCHS})
    arch_list = torch_arch_list.intersection(valid_archs)
    # If none of the specified architectures are valid, raise an error.
    if not arch_list:
        raise RuntimeError(
            "None of the CUDA architectures in `TORCH_CUDA_ARCH_LIST` env "
            f"variable ({env_arch_list}) is supported. "
            f"Supported CUDA architectures are: {valid_archs}.")
    invalid_arch_list = torch_arch_list - valid_archs
    if invalid_arch_list:
        warnings.warn(
            f"Unsupported CUDA architectures ({invalid_arch_list}) are "
            "excluded from the `TORCH_CUDA_ARCH_LIST` env variable "
            f"({env_arch_list}). Supported CUDA architectures are: "
            f"{valid_archs}.",
            stacklevel=2)
    return arch_list


# First, check the TORCH_CUDA_ARCH_LIST environment variable.
compute_capabilities = get_torch_arch_list()
if not compute_capabilities:
    # If TORCH_CUDA_ARCH_LIST is not defined or empty, target all available
    # GPUs on the current machine.
    device_count = torch.cuda.device_count()
    for i in range(device_count):
        major, minor = torch.cuda.get_device_capability(i)
        if major < 7:
            raise RuntimeError(
                "GPUs with compute capability below 7.0 are not supported.")
        compute_capabilities.add(f"{major}.{minor}")

nvcc_cuda_version = get_nvcc_cuda_version(CUDA_HOME)
if not compute_capabilities:
    # If no GPU is specified nor available, add all supported architectures
    # based on the NVCC CUDA version.
    compute_capabilities = SUPPORTED_ARCHS.copy()
    if nvcc_cuda_version < Version("11.1"):
        compute_capabilities.remove("8.6")
    if nvcc_cuda_version < Version("11.8"):
        compute_capabilities.remove("8.9")
        compute_capabilities.remove("9.0")

# Validate the NVCC CUDA version.
if nvcc_cuda_version < Version("11.0"):
    raise RuntimeError("CUDA 11.0 or higher is required to build the package.")
if (nvcc_cuda_version < Version("11.1")
        and any(cc.startswith("8.6") for cc in compute_capabilities)):
    raise RuntimeError(
        "CUDA 11.1 or higher is required for compute capability 8.6.")
if nvcc_cuda_version < Version("11.8"):
    if any(cc.startswith("8.9") for cc in compute_capabilities):
        # CUDA 11.8 is required to generate the code targeting compute capability 8.9.
        # However, GPUs with compute capability 8.9 can also run the code generated by
        # the previous versions of CUDA 11 and targeting compute capability 8.0.
        # Therefore, if CUDA 11.8 is not available, we target compute capability 8.0
        # instead of 8.9.
        warnings.warn(
            "CUDA 11.8 or higher is required for compute capability 8.9. "
            "Targeting compute capability 8.0 instead.",
            stacklevel=2)
        compute_capabilities = set(cc for cc in compute_capabilities
                                   if not cc.startswith("8.9"))
        compute_capabilities.add("8.0+PTX")
    if any(cc.startswith("9.0") for cc in compute_capabilities):
        raise RuntimeError(
            "CUDA 11.8 or higher is required for compute capability 9.0.")

# Add target compute capabilities to NVCC flags.
for capability in compute_capabilities:
    num = capability[0] + capability[2]
    NVCC_FLAGS += ["-gencode", f"arch=compute_{num},code=sm_{num}"]
    if capability.endswith("+PTX"):
        NVCC_FLAGS += ["-gencode", f"arch=compute_{num},code=compute_{num}"]

# Use NVCC threads to parallelize the build.
if nvcc_cuda_version >= Version("11.2"):
    num_threads = min(os.cpu_count(), 8)
    NVCC_FLAGS += ["--threads", str(num_threads)]

ext_modules = []
<<<<<<< HEAD

# int8gemm
i8cugemm_extension = CUDAExtension(
    name="vllm.i8cugemm",
    sources=[
        "csrc/int8gemm/cublas/bindings.cpp",
        "csrc/int8gemm/cublas/cublasAlgoMap.cc",
        "csrc/int8gemm/cublas/cublasINT8MMWrapper.cc",
        "csrc/int8gemm/cublas/cuda_utils.cc"
    ],
    extra_compile_args={
        "cxx": CXX_FLAGS,
        "nvcc": NVCC_FLAGS,
    },
)
ext_modules.append(i8cugemm_extension)

# Cache operations.
cache_extension = CUDAExtension(
    name="vllm.cache_ops",
    sources=["csrc/cache.cpp", "csrc/cache_kernels.cu"],
    extra_compile_args={
        "cxx": CXX_FLAGS,
        "nvcc": NVCC_FLAGS,
    },
)
ext_modules.append(cache_extension)

# Fuse kernels.
fused_extension = CUDAExtension(
    name="vllm.fused_kernels",
    sources=["csrc/fused.cpp", "csrc/fused_kernels.cu"],
    extra_compile_args={
        "cxx": CXX_FLAGS,
        "nvcc": NVCC_FLAGS,
    },
)
ext_modules.append(fused_extension)

# Attention kernels.
attention_extension = CUDAExtension(
    name="vllm.attention_ops",
    sources=["csrc/attention.cpp", "csrc/attention/attention_kernels.cu"],
    extra_compile_args={
        "cxx": CXX_FLAGS,
        "nvcc": NVCC_FLAGS,
    },
)
ext_modules.append(attention_extension)

# Positional encoding kernels.
positional_encoding_extension = CUDAExtension(
    name="vllm.pos_encoding_ops",
    sources=["csrc/pos_encoding.cpp", "csrc/pos_encoding_kernels.cu"],
    extra_compile_args={
        "cxx": CXX_FLAGS,
        "nvcc": NVCC_FLAGS,
    },
)
ext_modules.append(positional_encoding_extension)

# Layer normalization kernels.
layernorm_extension = CUDAExtension(
    name="vllm.layernorm_ops",
    sources=["csrc/layernorm.cpp", "csrc/layernorm_kernels.cu"],
    extra_compile_args={
        "cxx": CXX_FLAGS,
        "nvcc": NVCC_FLAGS,
    },
)
ext_modules.append(layernorm_extension)

# Activation kernels.
activation_extension = CUDAExtension(
    name="vllm.activation_ops",
    sources=["csrc/activation.cpp", "csrc/activation_kernels.cu"],
    extra_compile_args={
        "cxx": CXX_FLAGS,
        "nvcc": NVCC_FLAGS,
    },
)
ext_modules.append(activation_extension)

# Quantization kernels.
quantization_extension = CUDAExtension(
    name="vllm.quantization_ops",
=======
vllm_extension = CUDAExtension(
    name="vllm._C",
>>>>>>> 0f90effc
    sources=[
        "csrc/cache_kernels.cu",
        "csrc/attention/attention_kernels.cu",
        "csrc/pos_encoding_kernels.cu",
        "csrc/activation_kernels.cu",
        "csrc/layernorm_kernels.cu",
        "csrc/quantization/awq/gemm_kernels.cu",
        "csrc/quantization/squeezellm/quant_cuda_kernel.cu",
        "csrc/cuda_utils_kernels.cu",
        "csrc/pybind.cpp",
    ],
    extra_compile_args={
        "cxx": CXX_FLAGS,
        "nvcc": NVCC_FLAGS,
    },
)
ext_modules.append(vllm_extension)


def get_path(*filepath) -> str:
    return os.path.join(ROOT_DIR, *filepath)


def find_version(filepath: str) -> str:
    """Extract version information from the given filepath.

    Adapted from https://github.com/ray-project/ray/blob/0b190ee1160eeca9796bc091e07eaebf4c85b511/python/setup.py
    """
    with open(filepath) as fp:
        version_match = re.search(r"^__version__ = ['\"]([^'\"]*)['\"]",
                                  fp.read(), re.M)
        if version_match:
            return version_match.group(1)
        raise RuntimeError("Unable to find version string.")


def get_vllm_version() -> str:
    version = find_version(get_path("vllm", "__init__.py"))
    cuda_version = str(nvcc_cuda_version)
    if cuda_version != MAIN_CUDA_VERSION:
        cuda_version_str = cuda_version.replace(".", "")[:3]
        version += f"+cu{cuda_version_str}"
    return version


def read_readme() -> str:
    """Read the README file if present."""
    p = get_path("README.md")
    if os.path.isfile(p):
        return io.open(get_path("README.md"), "r", encoding="utf-8").read()
    else:
        return ""


def get_requirements() -> List[str]:
    """Get Python package dependencies from requirements.txt."""
    with open(get_path("requirements.txt")) as f:
        requirements = f.read().strip().split("\n")
    return requirements


setuptools.setup(
    name="vllm",
    version=get_vllm_version(),
    author="vLLM Team",
    license="Apache 2.0",
    description=("A high-throughput and memory-efficient inference and "
                 "serving engine for LLMs"),
    long_description=read_readme(),
    long_description_content_type="text/markdown",
    url="https://github.com/vllm-project/vllm",
    project_urls={
        "Homepage": "https://github.com/vllm-project/vllm",
        "Documentation": "https://vllm.readthedocs.io/en/latest/",
    },
    classifiers=[
        "Programming Language :: Python :: 3.8",
        "Programming Language :: Python :: 3.9",
        "Programming Language :: Python :: 3.10",
        "Programming Language :: Python :: 3.11",
        "License :: OSI Approved :: Apache Software License",
        "Topic :: Scientific/Engineering :: Artificial Intelligence",
    ],
    packages=setuptools.find_packages(exclude=("benchmarks", "csrc", "docs",
                                               "examples", "tests")),
    python_requires=">=3.8",
    install_requires=get_requirements(),
    ext_modules=ext_modules,
    cmdclass={"build_ext": BuildExtension},
    package_data={"vllm": ["py.typed"]},
)<|MERGE_RESOLUTION|>--- conflicted
+++ resolved
@@ -142,97 +142,9 @@
     NVCC_FLAGS += ["--threads", str(num_threads)]
 
 ext_modules = []
-<<<<<<< HEAD
-
-# int8gemm
-i8cugemm_extension = CUDAExtension(
-    name="vllm.i8cugemm",
-    sources=[
-        "csrc/int8gemm/cublas/bindings.cpp",
-        "csrc/int8gemm/cublas/cublasAlgoMap.cc",
-        "csrc/int8gemm/cublas/cublasINT8MMWrapper.cc",
-        "csrc/int8gemm/cublas/cuda_utils.cc"
-    ],
-    extra_compile_args={
-        "cxx": CXX_FLAGS,
-        "nvcc": NVCC_FLAGS,
-    },
-)
-ext_modules.append(i8cugemm_extension)
-
-# Cache operations.
-cache_extension = CUDAExtension(
-    name="vllm.cache_ops",
-    sources=["csrc/cache.cpp", "csrc/cache_kernels.cu"],
-    extra_compile_args={
-        "cxx": CXX_FLAGS,
-        "nvcc": NVCC_FLAGS,
-    },
-)
-ext_modules.append(cache_extension)
-
-# Fuse kernels.
-fused_extension = CUDAExtension(
-    name="vllm.fused_kernels",
-    sources=["csrc/fused.cpp", "csrc/fused_kernels.cu"],
-    extra_compile_args={
-        "cxx": CXX_FLAGS,
-        "nvcc": NVCC_FLAGS,
-    },
-)
-ext_modules.append(fused_extension)
-
-# Attention kernels.
-attention_extension = CUDAExtension(
-    name="vllm.attention_ops",
-    sources=["csrc/attention.cpp", "csrc/attention/attention_kernels.cu"],
-    extra_compile_args={
-        "cxx": CXX_FLAGS,
-        "nvcc": NVCC_FLAGS,
-    },
-)
-ext_modules.append(attention_extension)
-
-# Positional encoding kernels.
-positional_encoding_extension = CUDAExtension(
-    name="vllm.pos_encoding_ops",
-    sources=["csrc/pos_encoding.cpp", "csrc/pos_encoding_kernels.cu"],
-    extra_compile_args={
-        "cxx": CXX_FLAGS,
-        "nvcc": NVCC_FLAGS,
-    },
-)
-ext_modules.append(positional_encoding_extension)
-
-# Layer normalization kernels.
-layernorm_extension = CUDAExtension(
-    name="vllm.layernorm_ops",
-    sources=["csrc/layernorm.cpp", "csrc/layernorm_kernels.cu"],
-    extra_compile_args={
-        "cxx": CXX_FLAGS,
-        "nvcc": NVCC_FLAGS,
-    },
-)
-ext_modules.append(layernorm_extension)
-
-# Activation kernels.
-activation_extension = CUDAExtension(
-    name="vllm.activation_ops",
-    sources=["csrc/activation.cpp", "csrc/activation_kernels.cu"],
-    extra_compile_args={
-        "cxx": CXX_FLAGS,
-        "nvcc": NVCC_FLAGS,
-    },
-)
-ext_modules.append(activation_extension)
-
-# Quantization kernels.
-quantization_extension = CUDAExtension(
-    name="vllm.quantization_ops",
-=======
+
 vllm_extension = CUDAExtension(
     name="vllm._C",
->>>>>>> 0f90effc
     sources=[
         "csrc/cache_kernels.cu",
         "csrc/attention/attention_kernels.cu",
@@ -242,6 +154,10 @@
         "csrc/quantization/awq/gemm_kernels.cu",
         "csrc/quantization/squeezellm/quant_cuda_kernel.cu",
         "csrc/cuda_utils_kernels.cu",
+        "csrc/fused_kernels.cu",
+        "csrc/int8gemm/cublas/cublasAlgoMap.cc",
+        "csrc/int8gemm/cublas/cublasINT8MMWrapper.cc",
+        "csrc/int8gemm/cublas/cuda_utils.cc",
         "csrc/pybind.cpp",
     ],
     extra_compile_args={
