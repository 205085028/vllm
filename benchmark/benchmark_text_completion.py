--- conflicted
+++ resolved
@@ -215,15 +215,11 @@
     dataset_name = 'sharegpt' if 'sharegpt' in args.dataset else 'alpaca'
     if args.output_dir is None:
         args.output_dir = os.path.join(
-<<<<<<< HEAD
-            f'orca-{args.len_estimator}',
-=======
             'exp',
->>>>>>> 02b4cc4c
             dataset_name,
             f'{model_name}-tp{args.tensor_parallel_size}',
             f'sample-n1-{args.n1}-n2-{args.n2}-n4-{args.n4}-n8-{args.n8}-n2b-{args.n2_beam}-n4b-{args.n4_beam}-n8b-{args.n8_beam}',
-            'cacheflow',
+            f'orca-{args.len_estimator}',
             f'req-rate-{args.request_rate}',
             f'seed{args.seed}',
             f'duration-{args.duration}',
