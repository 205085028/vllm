<<<<<<< HEAD
"""Sampling parameters for text generation."""
=======
>>>>>>> 6208d622
from typing import Set


class SamplingParams:
    """Sampling parameters for text generation.

    Overall, we follow the sampling parameters from the OpenAI text completion
    API (https://platform.openai.com/docs/api-reference/completions/create).
    In addition, we support beam search, which is not supported by OpenAI.

    TODO(woosuk): Support best_of.

    Args:
        n: Number of output sequences to generate from the given prompt. This is
            regarded as the beam width when using beam search.
        presence_penalty: Float that penalizes new tokens based on whether they
            appear in the generated text so far. Values > 0 encourage the model
            to use new tokens, while values < 0 encourage the model to repeat
            tokens.
        frequency_penalty: Float that penalizes new tokens based on their
            frequency in the generated text so far. Values > 0 encourage the
            model to use new tokens, while values < 0 encourage the model to
            repeat tokens.
        temperature: Float that controls the randomness of the sampling. Lower
            values make the model more deterministic, while higher values make
            the model more random. Zero means greedy sampling.
        top_p: Float that controls the cumulative probability of the top tokens
            to consider. Must be in (0, 1]. Set to 1 to consider all tokens.
        top_k: Integer that controls the number of top tokens to consider. Set
            to -1 to consider all tokens.
        use_beam_search: Whether to use beam search instead of sampling.
        stop_token_ids: Set of token IDs that indicate the end of a sequence.
        max_tokens: Maximum number of tokens to generate per output sequence.
        logprobs: Number of log probabilities to return per output token.
    """

    def __init__(
        self,
        n: int = 1,
        presence_penalty: float = 0.0,
        frequency_penalty: float = 0.0,
        temperature: float = 1.0,
        top_p: float = 1.0,
        top_k: int = -1,
        use_beam_search: bool = False,
        stop_token_ids: Set[int] = set(),
        max_tokens: int = 16,
        logprobs: int = 0,
    ) -> None:
        self.n = n
        self.presence_penalty = presence_penalty
        self.frequency_penalty = frequency_penalty
        self.temperature = temperature
        self.top_p = top_p
        self.top_k = top_k
        self.use_beam_search = use_beam_search
        self.stop_token_ids = stop_token_ids
        self.max_tokens = max_tokens
        self.logprobs = logprobs

        self._verify_args()
        if self.use_beam_search:
            self._verity_beam_search()
        elif self.temperature == 0.0:
            # Zero temperature means greedy sampling.
            self._verify_greedy_sampling()

    def _verify_args(self) -> None:
        if self.n < 1:
            raise ValueError(f"n must be at least 1, got {self.n}.")
        if not -2.0 <= self.presence_penalty <= 2.0:
            raise ValueError("presence_penalty must be in [-2, 2], got "
                             f"{self.presence_penalty}.")
        if not -2.0 <= self.frequency_penalty <= 2.0:
            raise ValueError("frequency_penalty must be in [-2, 2], got "
                             f"{self.frequency_penalty}.")
        if self.temperature < 0.0:
            raise ValueError(
                f"temperature must be non-negative, got {self.temperature}.")
        if not 0.0 < self.top_p <= 1.0:
            raise ValueError(f"top_p must be in (0, 1], got {self.top_p}.")
        if self.top_k < -1 or self.top_k == 0:
            raise ValueError(f"top_k must be -1 (disable), or at least 1, "
                             f"got {self.top_k}.")
        if self.max_tokens < 1:
            raise ValueError(
                f"max_tokens must be at least 1, got {self.max_tokens}.")
        if self.logprobs < 0:
            raise ValueError(
                f"logprobs must be non-negative, got {self.logprobs}.")

    def _verity_beam_search(self) -> None:
        if self.n == 1:
            raise ValueError("n must be greater than 1 when using beam search.")
        if self.temperature > 0.0:
            raise ValueError("temperature must be 0 when using beam search.")
        if self.top_p < 1.0:
            raise ValueError("top_p must be 1 when using beam search.")
        if self.top_k != -1:
            raise ValueError("top_k must be -1 when using beam search.")

    def _verify_greedy_sampling(self) -> None:
        if self.n > 1:
            raise ValueError("n must be 1 when using greedy sampling.")
        if self.top_p < 1.0:
            raise ValueError("top_p must be 1 when using greedy sampling.")
        if self.top_k != -1:
            raise ValueError("top_k must be -1 when using greedy sampling.")

    def __repr__(self) -> str:
        return (f"SamplingParams(n={self.n}, "
                f"presence_penalty={self.presence_penalty}, "
                f"frequency_penalty={self.frequency_penalty}, "
                f"temperature={self.temperature}, "
                f"top_p={self.top_p}, "
                f"top_k={self.top_k},"
                f"use_beam_search={self.use_beam_search}, "
                f"stop_token_ids={self.stop_token_ids}, "
                f"max_tokens={self.max_tokens}, "
                f"logprobs={self.logprobs}")<|MERGE_RESOLUTION|>--- conflicted
+++ resolved
@@ -1,7 +1,4 @@
-<<<<<<< HEAD
 """Sampling parameters for text generation."""
-=======
->>>>>>> 6208d622
 from typing import Set
 
 
@@ -11,8 +8,6 @@
     Overall, we follow the sampling parameters from the OpenAI text completion
     API (https://platform.openai.com/docs/api-reference/completions/create).
     In addition, we support beam search, which is not supported by OpenAI.
-
-    TODO(woosuk): Support best_of.
 
     Args:
         n: Number of output sequences to generate from the given prompt. This is
