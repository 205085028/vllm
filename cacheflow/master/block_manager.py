import collections
import copy
import math
from typing import Dict, List, Optional, Set, Tuple

from cacheflow.block import PhysicalTokenBlock
from cacheflow.sequence import Sequence
from cacheflow.sequence import SequenceGroup
from cacheflow.sequence import SequenceStatus
from cacheflow.utils import Device

_MAX_SEQ_LEN = 2048

<<<<<<< HEAD

class BuddyAllocator:
=======
class BlockAllocator:
>>>>>>> 4f38abb7

    def __init__(
        self,
        device: Device,
        token_block_size: int,
        num_token_blocks: int,
    ) -> None:
        if token_block_size not in [8, 16]:
            raise ValueError(f'Unsupported token block size: {token_block_size}'
                             'The block size must be either 8 or 16.')
        self.device = device
        self.token_block_size = token_block_size
        self.num_token_blocks = num_token_blocks

        self.min_block_size = 1
        self.max_block_size = _MAX_SEQ_LEN // token_block_size
        self.size_to_free_blocks: Dict[int, List[int]] = collections.defaultdict(list)
        self.addr_to_size: Dict[int, int] = {}

        start_addrs = [
            i * self.max_block_size
            for i in range(self.num_token_blocks // self.max_block_size)
        ]
        self.size_to_free_blocks[self.max_block_size] = start_addrs
        for addr in start_addrs:
            self.addr_to_size[addr] = self.max_block_size

    def can_allocate(self, sizes: List[int]) -> bool:
        # FIXME(woosuk): Must be fixed for performance.
        size_to_free_blocks = copy.deepcopy(self.size_to_free_blocks)
        addr_to_size = copy.deepcopy(self.addr_to_size)
        for size in sizes:
            try:
                self.allocate(size, size_to_free_blocks, addr_to_size)
            except ValueError:
                return False
        return True

    def _resize(self, size: int) -> int:
        # Bump up the size to the next power of 2.
        size = 2 ** math.ceil(math.log2(size)) 
        # Make sure the size is not smaller than the min block size.
        size = max(size, self.min_block_size)
        return size

    def allocate(
        self,
        size: int,
        size_to_free_blocks: Optional[Dict[int, List[int]]] = None,
        addr_to_size: Optional[Dict[int, int]] = None,
    ) -> List[PhysicalTokenBlock]:
        if size_to_free_blocks is None:
            size_to_free_blocks = self.size_to_free_blocks
        if addr_to_size is None:
            addr_to_size = self.addr_to_size

        size = self._resize(size)
        if size > self.max_block_size:
            raise ValueError(
                f'Size {size} is larger than max_block_size {self.max_block_size}.')

        # Find the smallest block that can fit the size.
        i = size
        while True:
            if len(size_to_free_blocks[i]) > 0:
                # Found a block.
                start = size_to_free_blocks[i].pop()
                addr_to_size[start] = size

                # Split the block.
                while i > size:
                    i //= 2
                    size_to_free_blocks[i].append(start + i)
                    addr_to_size[start + i] = i

                # Return the blocks.
                physical_blocks = []
                for j in range(size):
                    physical_block = PhysicalTokenBlock(
                        device=self.device,
                        block_number=start + j,
                        block_size=self.token_block_size,
                    )
                    physical_block.ref_count = 1
                    physical_blocks.append(physical_block)
                return physical_blocks
            else:
                i *= 2
                if i > self.max_block_size:
                    raise ValueError(f'Cannot find a block of size {size}.')

    def free(self, start: int) -> None:
        size = self.addr_to_size[start]
        del self.addr_to_size[start]

        # Merge the block with its buddy.
        while size < self.max_block_size:
            buddy = start ^ size
            if buddy in self.addr_to_size and self.addr_to_size[buddy] == size:
                # Found a buddy.
                if buddy in self.size_to_free_blocks[size]:
                    self.size_to_free_blocks[size].remove(buddy)
                    del self.addr_to_size[buddy]
                    size *= 2
                    start = min(start, buddy)
                else:
                    break
            else:
                break
        self.size_to_free_blocks[size].append(start)
        self.addr_to_size[start] = size

    def get_num_free_blocks(self) -> int:
        total = 0
        for size, free_blocks in self.size_to_free_blocks.items():
            total += size * len(free_blocks)
        return total


BlockTable = List[PhysicalTokenBlock]


class BuddyBlockSpaceManager:

    def __init__(
        self,
        block_size: int,
        num_gpu_blocks: int,
        num_cpu_blocks: int,
<<<<<<< HEAD
        len_estimator: str,
=======
        watermark: float = 0.01,
>>>>>>> 4f38abb7
    ) -> None:
        self.block_size = block_size
        self.num_total_gpu_blocks = num_gpu_blocks
        self.num_total_cpu_blocks = num_cpu_blocks
<<<<<<< HEAD
        self.len_estimator = len_estimator

        self.gpu_allocator = BuddyAllocator(
            Device.GPU, block_size, num_gpu_blocks)
=======
        self.watermark = watermark
        assert watermark >= 0.0

        self.watermark_blocks = int(watermark * num_gpu_blocks)
        self.gpu_allocator = BlockAllocator(Device.GPU, block_size, num_gpu_blocks)
        self.cpu_allocator = BlockAllocator(Device.CPU, block_size, num_cpu_blocks)
>>>>>>> 4f38abb7

        # Mapping: seq_id -> BlockTable.
        self.block_tables: Dict[int, BlockTable] = {}

    def _oracle(self, seq_group: SequenceGroup) -> int:
        return seq_group.max_num_steps

    def _next_power_of_two(self, seq_group: SequenceGroup) -> int:
        output_len = seq_group.max_num_steps
        return 1 << (output_len - 1).bit_length()

    def _constant(self, seq_group: SequenceGroup) -> int:
        # FIXME
        return _MAX_SEQ_LEN

    def _compute_allocation_size(self, seq_group: SequenceGroup) -> int:
        if self.len_estimator == 'oracle':
            output_len = self._oracle(seq_group)
        elif self.len_estimator == 'power2':
            output_len = self._next_power_of_two(seq_group)
        elif self.len_estimator == 'constant':
            output_len = self._constant(seq_group)
        seq = seq_group.seqs[0]
        seq_len = min(seq.get_len() + output_len, _MAX_SEQ_LEN)
        size = (seq_len + self.block_size - 1) // self.block_size
        return size

    def can_allocate(self, seq_group: SequenceGroup) -> bool:
<<<<<<< HEAD
        # NOTE: Here we assume that all sequences in the group have the same prompt.
        size = self._compute_allocation_size(seq_group)
        return self.gpu_allocator.can_allocate([size] * len(seq_group.seqs))
=======
        # FIXME(woosuk): Here we assume that all sequences in the group share
        # the same prompt. This may not be true for preempted sequences.
        seq = seq_group.seqs[0]
        num_required_blocks = len(seq.logical_token_blocks)
        num_free_gpu_blocks = self.gpu_allocator.get_num_free_blocks()
        # Use watermark to avoid frequent cache eviction.
        return num_free_gpu_blocks - num_required_blocks >= self.watermark_blocks
>>>>>>> 4f38abb7

    def allocate(self, seq_group: SequenceGroup) -> None:
        # NOTE: Here we assume that all sequences in the group have the same prompt.
        size = self._compute_allocation_size(seq_group)
        for seq in seq_group.seqs:
            self.block_tables[seq.seq_id] = self.gpu_allocator.allocate(size)

    def can_append(self, seq_group: SequenceGroup) -> bool:
        return True

    def append(self, seq: Sequence) -> Optional[Tuple[int, int]]:
        return None

    def fork(self, parent_seq: Sequence, child_seq: Sequence) -> None:
        raise NotImplementedError()

    def can_swap_in(self, seq_group: SequenceGroup) -> bool:
<<<<<<< HEAD
        return False
=======
        blocks = self._get_physical_blocks(seq_group)
        num_swapped_seqs = seq_group.num_seqs(status=SequenceStatus.SWAPPED)
        num_free_blocks = self.gpu_allocator.get_num_free_blocks()
        # NOTE: Conservatively, we assume that every sequence will allocate
        # at least one free block right after the swap-in.
        # NOTE: This should match the logic in can_append().
        num_required_blocks = len(blocks) + num_swapped_seqs
        return num_free_blocks - num_required_blocks >= self.watermark_blocks

    def swap_in(self, seq_group: SequenceGroup) -> Dict[int, int]:
        # CPU block -> GPU block.
        mapping: Dict[PhysicalTokenBlock, PhysicalTokenBlock] = {}
        for seq in seq_group.seqs:
            if seq.status == SequenceStatus.FINISHED:
                continue
            new_block_table: BlockTable = []
            block_table = self.block_tables[seq.seq_id]

            for cpu_block in block_table:
                if cpu_block in mapping:
                    gpu_block = mapping[cpu_block]
                    gpu_block.ref_count += 1
                else:
                    gpu_block = self.gpu_allocator.allocate()
                    mapping[cpu_block] = gpu_block
                new_block_table.append(gpu_block)
                # Free the CPU block swapped in to GPU.
                self.cpu_allocator.free(cpu_block)
            self.block_tables[seq.seq_id] = new_block_table

        block_number_mapping = {
            cpu_block.block_number: gpu_block.block_number
            for cpu_block, gpu_block in mapping.items()
        }
        return block_number_mapping
>>>>>>> 4f38abb7

    def can_swap_out(self, seq_group: SequenceGroup) -> bool:
        return False

    def _free_block_table(self, block_table: BlockTable) -> None:
        block = block_table[0]
        self.gpu_allocator.free(block.block_number)

    def free(self, seq: Sequence) -> None:
        block_table = self.block_tables[seq.seq_id]
        self._free_block_table(block_table)
        del self.block_tables[seq.seq_id]

    def reset(self) -> None:
        for block_table in self.block_tables.values():
            self._free_block_table(block_table)
        self.block_tables.clear()

    def get_block_table(self, seq: Sequence) -> List[int]:
        block_table = self.block_tables[seq.seq_id]
<<<<<<< HEAD
        num_blocks = len(seq.logical_token_blocks)
        block_table = block_table[:num_blocks]
        return [block.block_number for block in block_table]
=======
        return [block.block_number for block in block_table]

    def get_num_free_gpu_blocks(self) -> int:
        return self.gpu_allocator.get_num_free_blocks()

    def get_num_free_cpu_blocks(self) -> int:
        return self.cpu_allocator.get_num_free_blocks()
>>>>>>> 4f38abb7
<|MERGE_RESOLUTION|>--- conflicted
+++ resolved
@@ -11,12 +11,8 @@
 
 _MAX_SEQ_LEN = 2048
 
-<<<<<<< HEAD
 
 class BuddyAllocator:
-=======
-class BlockAllocator:
->>>>>>> 4f38abb7
 
     def __init__(
         self,
@@ -146,28 +142,15 @@
         block_size: int,
         num_gpu_blocks: int,
         num_cpu_blocks: int,
-<<<<<<< HEAD
         len_estimator: str,
-=======
-        watermark: float = 0.01,
->>>>>>> 4f38abb7
     ) -> None:
         self.block_size = block_size
         self.num_total_gpu_blocks = num_gpu_blocks
         self.num_total_cpu_blocks = num_cpu_blocks
-<<<<<<< HEAD
         self.len_estimator = len_estimator
 
         self.gpu_allocator = BuddyAllocator(
             Device.GPU, block_size, num_gpu_blocks)
-=======
-        self.watermark = watermark
-        assert watermark >= 0.0
-
-        self.watermark_blocks = int(watermark * num_gpu_blocks)
-        self.gpu_allocator = BlockAllocator(Device.GPU, block_size, num_gpu_blocks)
-        self.cpu_allocator = BlockAllocator(Device.CPU, block_size, num_cpu_blocks)
->>>>>>> 4f38abb7
 
         # Mapping: seq_id -> BlockTable.
         self.block_tables: Dict[int, BlockTable] = {}
@@ -196,19 +179,9 @@
         return size
 
     def can_allocate(self, seq_group: SequenceGroup) -> bool:
-<<<<<<< HEAD
         # NOTE: Here we assume that all sequences in the group have the same prompt.
         size = self._compute_allocation_size(seq_group)
         return self.gpu_allocator.can_allocate([size] * len(seq_group.seqs))
-=======
-        # FIXME(woosuk): Here we assume that all sequences in the group share
-        # the same prompt. This may not be true for preempted sequences.
-        seq = seq_group.seqs[0]
-        num_required_blocks = len(seq.logical_token_blocks)
-        num_free_gpu_blocks = self.gpu_allocator.get_num_free_blocks()
-        # Use watermark to avoid frequent cache eviction.
-        return num_free_gpu_blocks - num_required_blocks >= self.watermark_blocks
->>>>>>> 4f38abb7
 
     def allocate(self, seq_group: SequenceGroup) -> None:
         # NOTE: Here we assume that all sequences in the group have the same prompt.
@@ -226,45 +199,7 @@
         raise NotImplementedError()
 
     def can_swap_in(self, seq_group: SequenceGroup) -> bool:
-<<<<<<< HEAD
         return False
-=======
-        blocks = self._get_physical_blocks(seq_group)
-        num_swapped_seqs = seq_group.num_seqs(status=SequenceStatus.SWAPPED)
-        num_free_blocks = self.gpu_allocator.get_num_free_blocks()
-        # NOTE: Conservatively, we assume that every sequence will allocate
-        # at least one free block right after the swap-in.
-        # NOTE: This should match the logic in can_append().
-        num_required_blocks = len(blocks) + num_swapped_seqs
-        return num_free_blocks - num_required_blocks >= self.watermark_blocks
-
-    def swap_in(self, seq_group: SequenceGroup) -> Dict[int, int]:
-        # CPU block -> GPU block.
-        mapping: Dict[PhysicalTokenBlock, PhysicalTokenBlock] = {}
-        for seq in seq_group.seqs:
-            if seq.status == SequenceStatus.FINISHED:
-                continue
-            new_block_table: BlockTable = []
-            block_table = self.block_tables[seq.seq_id]
-
-            for cpu_block in block_table:
-                if cpu_block in mapping:
-                    gpu_block = mapping[cpu_block]
-                    gpu_block.ref_count += 1
-                else:
-                    gpu_block = self.gpu_allocator.allocate()
-                    mapping[cpu_block] = gpu_block
-                new_block_table.append(gpu_block)
-                # Free the CPU block swapped in to GPU.
-                self.cpu_allocator.free(cpu_block)
-            self.block_tables[seq.seq_id] = new_block_table
-
-        block_number_mapping = {
-            cpu_block.block_number: gpu_block.block_number
-            for cpu_block, gpu_block in mapping.items()
-        }
-        return block_number_mapping
->>>>>>> 4f38abb7
 
     def can_swap_out(self, seq_group: SequenceGroup) -> bool:
         return False
@@ -285,16 +220,12 @@
 
     def get_block_table(self, seq: Sequence) -> List[int]:
         block_table = self.block_tables[seq.seq_id]
-<<<<<<< HEAD
         num_blocks = len(seq.logical_token_blocks)
         block_table = block_table[:num_blocks]
         return [block.block_number for block in block_table]
-=======
-        return [block.block_number for block in block_table]
 
     def get_num_free_gpu_blocks(self) -> int:
         return self.gpu_allocator.get_num_free_blocks()
 
     def get_num_free_cpu_blocks(self) -> int:
-        return self.cpu_allocator.get_num_free_blocks()
->>>>>>> 4f38abb7
+        return self.cpu_allocator.get_num_free_blocks()