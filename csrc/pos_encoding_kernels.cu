--- conflicted
+++ resolved
@@ -30,15 +30,9 @@
     const int rot_offset = i % embed_dim;
     const int x_index = rot_offset;
     const int y_index = embed_dim + rot_offset;
-<<<<<<< HEAD
     
     const int out_x = glm ? token_head + (rot_offset << 1)  : token_head + x_index;
     const int out_y = glm ? out_x + 1  : token_head + y_index;
-=======
-
-    const int out_x = token_idx * query_stride + head_idx * head_size + x_index;
-    const int out_y = token_idx * query_stride + head_idx * head_size + y_index;
->>>>>>> aa84c92e
 
     const scalar_t cos = __ldg(cache_ptr + x_index);
     const scalar_t sin = __ldg(cache_ptr + y_index);
@@ -58,25 +52,16 @@
     const int x_index = rot_offset;
     const int y_index = embed_dim + rot_offset;
 
-    const int out_x = token_idx * key_stride + head_idx * head_size + x_index;
-    const int out_y = token_idx * key_stride + head_idx * head_size + y_index;
+    const int out_x = glm ? token_head + (rot_offset << 1)  : token_head + x_index;
+    const int out_y = glm ? out_x + 1  : token_head + y_index;
 
     const scalar_t cos = __ldg(cache_ptr + x_index);
     const scalar_t sin = __ldg(cache_ptr + y_index);
 
-<<<<<<< HEAD
-    if (head_idx < num_kv_heads) {
-      const scalar_t k_x = key[out_x];
-      const scalar_t k_y = key[out_y;
-      key[out_x] = k_x * cos - k_y * sin;
-      key[out_y] = k_y * cos + k_x * sin;
-    }
-=======
     const scalar_t k_x = key[token_head + x_index];
     const scalar_t k_y = key[token_head + y_index];
     key[out_x] = k_x * cos - k_y * sin;
     key[out_y] = k_y * cos + k_x * sin;
->>>>>>> aa84c92e
   }
 }
 
