#include <torch/all.h>
#include <torch/python.h>
#include <cuda.h>
#include <cuda_runtime.h>
#include <cuda_fp16.h>

// half-tensor
#include <c10/cuda/CUDAStream.h>
#include <ATen/cuda/CUDATensorMethods.cuh>
#include <c10/cuda/CUDAGuard.h>

#define BLOCKWIDTH 128
#define BLOCKHEIGHT4 16

namespace vllm {
namespace squeezellm {

__device__ inline unsigned int as_unsigned(int i) {
  return *reinterpret_cast<unsigned int*>(&i);
}

// 4-bit matvec kernel (LUT-based)
__global__ void NUQ4MatMulKernel(
#ifndef USE_ROCM
    const  half2* __restrict__ vec,
#else
    const  __half2* __restrict__ vec,
#endif
    const    int* __restrict__ mat,
#ifndef USE_ROCM
           half2* __restrict__ mul,
#else
          float2* __restrict__ mul,
#endif
    const  __half* __restrict__ lookup_table,
    int height,
    int width,
    int batch,
    int vec_height
) {

  const int blockwidth2 = BLOCKWIDTH / 2;

  int row = BLOCKHEIGHT4 * blockIdx.x;
  int col =  BLOCKWIDTH * blockIdx.y + threadIdx.x;

#ifndef USE_ROCM
  __shared__ half2 blockvec[blockwidth2];
#else
  __shared__ __half2 blockvec[blockwidth2];
#endif

  __shared__ __half deq2[16][BLOCKWIDTH];
  int off = threadIdx.x;
  int column_offset = col * 16;
  for (int val = 0; val < 16; val += 1) {
    int lut_index = column_offset + val;
    deq2[val][off] = lookup_table[lut_index];
  }

  __half res;
#ifndef USE_ROCM
  half2 res2;
  half2 tmp2;
#else
  __half2 res2;
  __half2 tmp2;
#endif

  int i;
  int k;

  unsigned int tmp1;
  unsigned int lut_index1, lut_index2;

  for (int b = 0; b < batch; ++b){
    i = width * row + col;
    res = __int2half_rd(0);
    k = 0;

    __syncthreads();
    if (threadIdx.x < blockwidth2)
      blockvec[threadIdx.x] = vec[b * vec_height / 2 + (row / BLOCKHEIGHT4) * blockwidth2 + threadIdx.x];
    __syncthreads();

    while (k < blockwidth2) {
      tmp1 = as_unsigned(mat[i]);

#ifndef USE_ROCM
      res2 = {};
      tmp2 = {};
#else
      res2.x = __half_as_ushort(__float2half(0));
      res2.y = __half_as_ushort(__float2half(0));
      tmp2.x = __half_as_ushort(__float2half(0));
      tmp2.y = __half_as_ushort(__float2half(0));
#endif

      lut_index1 = tmp1 & 0xF;
      lut_index2 = (tmp1 >> 4) & 0xF;
#ifndef USE_ROCM
      tmp2.x = deq2[lut_index1][off];
      tmp2.y = deq2[lut_index2][off];
#else
      tmp2.x = __half_as_ushort(deq2[lut_index1][off]);
      tmp2.y = __half_as_ushort(deq2[lut_index2][off]);
#endif
      res2 = __hfma2(tmp2, blockvec[k + 0], res2);

      lut_index1 = (tmp1 >> 8) & 0xF;
      lut_index2 = (tmp1 >> 12) & 0xF;
#ifndef USE_ROCM
      tmp2.x = deq2[lut_index1][off];
      tmp2.y = deq2[lut_index2][off];
#else
      tmp2.x = __half_as_ushort(deq2[lut_index1][off]);
      tmp2.y = __half_as_ushort(deq2[lut_index2][off]);
#endif
      res2 = __hfma2(tmp2, blockvec[k + 1], res2);

      lut_index1 = (tmp1 >> 16) & 0xF;
      lut_index2 = (tmp1 >> 20) & 0xF;
#ifndef USE_ROCM
      tmp2.x = deq2[lut_index1][off];
      tmp2.y = deq2[lut_index2][off];
#else
      tmp2.x = __half_as_ushort(deq2[lut_index1][off]);
      tmp2.y = __half_as_ushort(deq2[lut_index2][off]);
#endif
      res2 = __hfma2(tmp2, blockvec[k + 2], res2);

      lut_index1 = (tmp1 >> 24) & 0xF;
      lut_index2 = (tmp1 >> 28) & 0xF;
#ifndef USE_ROCM
      tmp2.x = deq2[lut_index1][off];
      tmp2.y = deq2[lut_index2][off];
#else
      tmp2.x = __half_as_ushort(deq2[lut_index1][off]);
      tmp2.y = __half_as_ushort(deq2[lut_index2][off]);
#endif
      res2 = __hfma2(tmp2, blockvec[k + 3], res2);

#ifndef USE_ROCM
      res = __hadd(__hadd(res2.x, res2.y), res);
#else
      res = __hadd(__hadd(__ushort_as_half(res2.x), __ushort_as_half(res2.y)), res);
#endif

      i += width;
      k += 4;
    }

    // col%2 -> only set one of the two values
#ifndef USE_ROCM
    half2 res3 = {};
    if (col % 2 == 0) {
      res3.x = res;
    } else {
      res3.y = res;
    }
#else
    __half2 res3;
    res3.x = __half_as_ushort(__float2half(0));
    res3.y = __half_as_ushort(__float2half(0));
    if (col % 2 == 0) {
      res3.x = __half_as_ushort(res);
    } else {
      res3.y = __half_as_ushort(res);
    }
#endif

#ifndef USE_ROCM
    atomicAdd(&mul[b * width / 2 + col / 2], res3);
#else
    int tmp_addr = b * width / 2 + col / 2;
    atomicAdd(&(mul[tmp_addr].x), __half2float(__ushort_as_half(res3.x)));
    atomicAdd(&(mul[tmp_addr].y), __half2float(__ushort_as_half(res3.y)));
#endif
  }
}

} // namespace squeezellm
} // namespace vllm

// 4-bit matvec kernel (LUT-based)
void squeezellm_gemm(
  torch::Tensor vec,
  torch::Tensor mat,
  torch::Tensor mul,
  torch::Tensor lookup_table
) {
  int height = mat.size(0);
  int width = mat.size(1);

  int batch = vec.size(0);
  int vec_height = vec.size(1);

  dim3 blocks(
    (height + BLOCKHEIGHT4 - 1) / BLOCKHEIGHT4,
    (width + BLOCKWIDTH - 1) / BLOCKWIDTH
  );
  dim3 threads(BLOCKWIDTH);
<<<<<<< HEAD

  const cudaStream_t stream = at::cuda::getCurrentCUDAStream();
  vllm::squeezellm::NUQ4MatMulKernel<<<blocks, threads, 0, stream>>>(
=======
  const at::cuda::OptionalCUDAGuard device_guard(device_of(vec));
  vllm::squeezellm::NUQ4MatMulKernel<<<blocks, threads>>>(
>>>>>>> 77af974b
#ifndef USE_ROCM
    (half2*) vec.data<at::Half>(),
#else
    (__half2*) vec.data_ptr<at::Half>(),
#endif
    mat.data_ptr<int>(),
#ifndef USE_ROCM
    (half2*) mul.data<at::Half>(),
    (__half*) lookup_table.data<at::Half>(),
#else
    (float2*) mul.data_ptr<float>(),
    (__half*) lookup_table.data_ptr<at::Half>(),
#endif
    height, width, batch, vec_height
  );
}

#undef BLOCKWIDTH
#undef BLOCKHEIGHT4<|MERGE_RESOLUTION|>--- conflicted
+++ resolved
@@ -200,14 +200,10 @@
     (width + BLOCKWIDTH - 1) / BLOCKWIDTH
   );
   dim3 threads(BLOCKWIDTH);
-<<<<<<< HEAD
-
+
+  const at::cuda::OptionalCUDAGuard device_guard(device_of(vec));
   const cudaStream_t stream = at::cuda::getCurrentCUDAStream();
   vllm::squeezellm::NUQ4MatMulKernel<<<blocks, threads, 0, stream>>>(
-=======
-  const at::cuda::OptionalCUDAGuard device_guard(device_of(vec));
-  vllm::squeezellm::NUQ4MatMulKernel<<<blocks, threads>>>(
->>>>>>> 77af974b
 #ifndef USE_ROCM
     (half2*) vec.data<at::Half>(),
 #else
