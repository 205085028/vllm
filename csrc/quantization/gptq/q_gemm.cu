--- conflicted
+++ resolved
@@ -489,7 +489,6 @@
 
     int t = threadIdx.x;
 
-<<<<<<< HEAD
     // Block
     int offset_n = blockIdx.x * BLOCK_KN_SIZE * 4;
     int offset_m = blockIdx.y * m_count;
@@ -791,8 +790,6 @@
 
     fp_gemm_half_q_half_gptq_kernel kernel = pick_gemm_half_q_half_gptq_kernel(true, m_count, bit);
 
-=======
->>>>>>> 937e7b7d
     const cudaStream_t stream = at::cuda::getCurrentCUDAStream();
     kernel<<<gridDim, blockDim, 0, stream>>>
     (
@@ -807,7 +804,6 @@
         groups,
         b_q_perm
     );
-<<<<<<< HEAD
 }
 
 
@@ -1125,8 +1121,6 @@
         }
         k += 32;
     }
-=======
->>>>>>> 937e7b7d
 }
 
 __global__ void reconstruct_exllama_2bit_kernel
@@ -1250,7 +1244,6 @@
     gridDim.y = DIVIDE(height, BLOCK_KN_SIZE);
     gridDim.x = DIVIDE(width, BLOCK_KN_SIZE);
 
-<<<<<<< HEAD
     auto reconstruct_exllama_kernel = reconstruct_exllama_4bit_kernel;
     if (bit == 2) {
         reconstruct_exllama_kernel = reconstruct_exllama_2bit_kernel;
@@ -1260,8 +1253,6 @@
         reconstruct_exllama_kernel = reconstruct_exllama_8bit_kernel;
     }
 
-=======
->>>>>>> 937e7b7d
     const cudaStream_t stream = at::cuda::getCurrentCUDAStream();
     reconstruct_exllama_kernel<<<gridDim, blockDim, 0, stream>>>
     (
@@ -1486,7 +1477,6 @@
     gridDim.y = DIVIDE(size_m, BLOCK_M_SIZE_MAX);
     gridDim.z = DIVIDE(size_k, BLOCK_KN_SIZE);
 
-<<<<<<< HEAD
     auto kernel = gemm_half_q_half_alt_4bit_kernel;
     if (bit == 8) {
         kernel = gemm_half_q_half_alt_8bit_kernel;
@@ -1494,10 +1484,6 @@
 
     const cudaStream_t stream = at::cuda::getCurrentCUDAStream();
     kernel<<<gridDim, blockDim, 0, stream>>>
-=======
-    const cudaStream_t stream = at::cuda::getCurrentCUDAStream();
-    gemm_half_q_half_alt_kernel<<<gridDim, blockDim, 0, stream>>>
->>>>>>> 937e7b7d
     (
         (const half2*) a,
         b_q_weight,
@@ -1619,13 +1605,12 @@
     blockDim.y = 1;
     gridDim.y = DIVIDE(height, 32 / bit);
     gridDim.x = DIVIDE(width, BLOCK_KN_SIZE);
-<<<<<<< HEAD
 
     auto kernel = reconstruct_gptq_kernel<MatrixView_q4_row, 4>;
     if (bit == 2) {
         kernel = reconstruct_gptq_kernel<MatrixView_q2_row, 2>;
     } else if (bit == 8) {
-       	kernel = reconstruct_gptq_kernel<MatrixView_q8_row, 8>;
+        kernel = reconstruct_gptq_kernel<MatrixView_q8_row, 8>;
     } else if (bit == 3) {
         kernel = reconstruct_gptq_3bit_kernel;
         gridDim.y = DIVIDE(height, 32);
@@ -1633,10 +1618,6 @@
 
     const cudaStream_t stream = at::cuda::getCurrentCUDAStream();
     kernel<<<gridDim, blockDim, 0, stream>>>
-=======
-    const cudaStream_t stream = at::cuda::getCurrentCUDAStream();
-    reconstruct_gptq_kernel<<<gridDim, blockDim, 0, stream>>>
->>>>>>> 937e7b7d
     (
         b_q_weight,
         b_gptq_scales,
@@ -1995,7 +1976,6 @@
         blockDim.x = THREADS_X;
         blockDim.y = 1;
         gridDim.x = DIVIDE(width, THREADS_X);
-<<<<<<< HEAD
         gridDim.y = height / 32 * bit;
 
         auto kernel = make_sequential_4bit_kernel;
@@ -2009,12 +1989,6 @@
         }
         const cudaStream_t stream = at::cuda::getCurrentCUDAStream();
         kernel<<<gridDim, blockDim, 0, stream>>>
-=======
-        gridDim.y = height / 8;
-
-        const cudaStream_t stream = at::cuda::getCurrentCUDAStream();
-        make_sequential_kernel<<<gridDim, blockDim, 0, stream>>>
->>>>>>> 937e7b7d
         (
             q_weight,
             new_qweight,
@@ -2032,7 +2006,6 @@
     blockDim.y = 1;
     gridDim.x = DIVIDE(width, THREADS_X);
     gridDim.y = 1;
-<<<<<<< HEAD
     auto shuffle_kernel = shuffle_4bit_kernel;
     if (bit == 2) {
         shuffle_kernel = shuffle_2bit_kernel;
@@ -2041,8 +2014,6 @@
     } else if (bit == 8) {
         shuffle_kernel = shuffle_8bit_kernel;
     }
-=======
->>>>>>> 937e7b7d
     const cudaStream_t stream = at::cuda::getCurrentCUDAStream();
     shuffle_kernel<<<gridDim, blockDim, 0, stream>>>(q_weight, height, width);
 }
