--- conflicted
+++ resolved
@@ -23,7 +23,6 @@
 #include <ATen/cuda/CUDAContext.h>
 #include <c10/cuda/CUDAGuard.h>
 
-#include "../quant_utils.cuh"
 #include "attention_dtypes.h"
 #include "attention_utils.cuh"
 #include "../quantization/int8_kvcache/quant_utils.cuh"
@@ -87,24 +86,15 @@
   int HEAD_SIZE,
   int BLOCK_SIZE,
   int NUM_THREADS,
-<<<<<<< HEAD
-  bool ENABLE_QUANT = false,
-=======
   kv_cache_dtype KV_CACHE_DTYPE,
->>>>>>> 40728714
   int PARTITION_SIZE = 0> // Zero means no partitioning.
 __device__ void paged_attention_kernel(
   float* __restrict__ exp_sums,           // [num_seqs, num_heads, max_num_partitions]
   float* __restrict__ max_logits,         // [num_seqs, num_heads, max_num_partitions]
   scalar_t* __restrict__ out,             // [num_seqs, num_heads, max_num_partitions, head_size]
   const scalar_t* __restrict__ q,         // [num_seqs, num_heads, head_size]
-<<<<<<< HEAD
-  const cache_t* __restrict__ k_cache,   // [num_blocks, num_kv_heads, head_size/x, block_size, x]
-  const cache_t* __restrict__ v_cache,   // [num_blocks, num_kv_heads, head_size, block_size]
-=======
   const cache_t* __restrict__ k_cache,    // [num_blocks, num_kv_heads, head_size/x, block_size, x]
   const cache_t* __restrict__ v_cache,    // [num_blocks, num_kv_heads, head_size, block_size]
->>>>>>> 40728714
   const int num_kv_heads,                 // [num_heads]
   const float scale,
   const int* __restrict__ block_tables,   // [num_seqs, max_num_blocks_per_seq]
@@ -164,12 +154,7 @@
   constexpr int VEC_SIZE = MAX(16 / (THREAD_GROUP_SIZE * sizeof(scalar_t)), 1);
   using K_vec = typename Vec<scalar_t, VEC_SIZE>::Type;
   using Q_vec = typename Vec<scalar_t, VEC_SIZE>::Type;
-<<<<<<< HEAD
-  using Vec_quant = typename Vec<cache_t, VEC_SIZE>::Type;
-  using Vec_dequant = typename FloatVec<Vec_quant>::Type;
-=======
   using Quant_vec = typename Vec<cache_t, VEC_SIZE>::Type;
->>>>>>> 40728714
 
   constexpr int NUM_ELEMS_PER_THREAD = HEAD_SIZE / THREAD_GROUP_SIZE;
   constexpr int NUM_VECS_PER_THREAD = NUM_ELEMS_PER_THREAD / VEC_SIZE;
@@ -233,12 +218,6 @@
         const int vec_idx = thread_group_offset + j * THREAD_GROUP_SIZE;
         const int offset1 = (vec_idx * VEC_SIZE) / x;
         const int offset2 = (vec_idx * VEC_SIZE) % x;
-<<<<<<< HEAD
-        if constexpr(ENABLE_QUANT) {
-          Vec_quant k_vec_quant = *reinterpret_cast<const Vec_quant*>(k_ptr + offset1 * BLOCK_SIZE * x + offset2);
-          Vec_dequant k_vec_dequant = dequant(k_vec_quant, k_scale, k_zp);
-          k_vecs[j] = vec_conversion<K_vec, Vec_dequant>(k_vec_dequant);
-=======
         if constexpr (KV_CACHE_DTYPE == INT8) {
           Quant_vec k_vec_quant = *reinterpret_cast<const Quant_vec*>(k_ptr + offset1 * BLOCK_SIZE * x + offset2);
           using Dequant_vec = typename FloatVec<Quant_vec>::Type;
@@ -252,7 +231,6 @@
 #else
           assert(false);
 #endif
->>>>>>> 40728714
         } else {
           k_vecs[j] = *reinterpret_cast<const K_vec*>(k_ptr + offset1 * BLOCK_SIZE * x + offset2);
         }
@@ -328,8 +306,6 @@
   // Each thread will fetch 16 bytes from the value cache at a time.
   constexpr int V_VEC_SIZE = MIN(16 / sizeof(scalar_t), BLOCK_SIZE);
   using V_vec = typename Vec<scalar_t, V_VEC_SIZE>::Type;
-  using V_vec_quant = typename Vec<cache_t, V_VEC_SIZE>::Type;
-  using V_vec_dequant = typename FloatVec<V_vec_quant>::Type;  
   using L_vec = typename Vec<scalar_t, V_VEC_SIZE>::Type;
   using V_quant_vec = typename Vec<cache_t, V_VEC_SIZE>::Type; 
   using Float_L_vec = typename FloatVec<L_vec>::Type;
@@ -358,24 +334,13 @@
     from_float(logits_vec, *reinterpret_cast<Float_L_vec*>(logits + token_idx - start_token_idx));
 
     const cache_t* v_ptr = v_cache + physical_block_number * kv_block_stride
-<<<<<<< HEAD
-                                    + kv_head_idx * kv_head_stride;
-=======
                                    + kv_head_idx * kv_head_stride;
->>>>>>> 40728714
 #pragma unroll
     for (int i = 0; i < NUM_ROWS_PER_THREAD; i++) {
       const int row_idx = lane / NUM_V_VECS_PER_ROW + i * NUM_ROWS_PER_ITER;
       if (row_idx < HEAD_SIZE) {
         const int offset = row_idx * BLOCK_SIZE + physical_block_offset;
         V_vec v_vec;
-<<<<<<< HEAD
-        if constexpr (ENABLE_QUANT) {
-          // dequant and conversion
-          V_vec_quant v_vec_quant = *reinterpret_cast<const V_vec_quant*>(v_ptr + offset);
-          V_vec_dequant v_vec_dequant = dequant(v_vec_quant, v_scale, v_zp);
-          v_vec = vec_conversion<V_vec, V_vec_dequant>(v_vec_dequant);        
-=======
         if constexpr (KV_CACHE_DTYPE == INT8) {
           // dequant and conversion
           V_quant_vec v_vec_quant = *reinterpret_cast<const V_quant_vec*>(v_ptr + offset);
@@ -390,7 +355,6 @@
 #else
           assert(false);
 #endif
->>>>>>> 40728714
         } else {
           v_vec = *reinterpret_cast<const V_vec*>(v_ptr + offset);
         }
@@ -478,21 +442,12 @@
   int HEAD_SIZE,
   int BLOCK_SIZE,
   int NUM_THREADS,
-<<<<<<< HEAD
-  bool ENABLE_QUANT = false>
-__global__ void paged_attention_v1_kernel(
-  scalar_t* __restrict__ out,             // [num_seqs, num_heads, head_size]
-  const scalar_t* __restrict__ q,         // [num_seqs, num_heads, head_size]
-  const cache_t* __restrict__ k_cache,   // [num_blocks, num_kv_heads, head_size/x, block_size, x]
-  const cache_t* __restrict__ v_cache,   // [num_blocks, num_kv_heads, head_size, block_size]
-=======
   kv_cache_dtype KV_CACHE_DTYPE>
 __global__ void paged_attention_v1_kernel(
   scalar_t* __restrict__ out,             // [num_seqs, num_heads, head_size]
   const scalar_t* __restrict__ q,         // [num_seqs, num_heads, head_size]
   const cache_t* __restrict__ k_cache,    // [num_blocks, num_kv_heads, head_size/x, block_size, x]
   const cache_t* __restrict__ v_cache,    // [num_blocks, num_kv_heads, head_size, block_size]
->>>>>>> 40728714
   const int num_kv_heads,                 // [num_heads]
   const float scale,
   const int* __restrict__ block_tables,   // [num_seqs, max_num_blocks_per_seq]
@@ -506,11 +461,7 @@
   const float k_zp,
   const float v_scale,
   const float v_zp) {
-<<<<<<< HEAD
-  paged_attention_kernel<scalar_t, cache_t, HEAD_SIZE, BLOCK_SIZE, NUM_THREADS, ENABLE_QUANT>(
-=======
   paged_attention_kernel<scalar_t, cache_t, HEAD_SIZE, BLOCK_SIZE, NUM_THREADS, KV_CACHE_DTYPE>(
->>>>>>> 40728714
     /* exp_sums */ nullptr, /* max_logits */ nullptr,
     out, q, k_cache, v_cache, num_kv_heads, scale, block_tables, context_lens,
     max_num_blocks_per_seq, alibi_slopes, q_stride, kv_block_stride, kv_head_stride, k_scale, k_zp, v_scale, v_zp);
@@ -523,25 +474,15 @@
   int HEAD_SIZE,
   int BLOCK_SIZE,
   int NUM_THREADS,
-<<<<<<< HEAD
-  int PARTITION_SIZE,
-  bool ENABLE_QUANT = false>
-=======
   kv_cache_dtype KV_CACHE_DTYPE,
   int PARTITION_SIZE>
->>>>>>> 40728714
 __global__ void paged_attention_v2_kernel(
   float* __restrict__ exp_sums,           // [num_seqs, num_heads, max_num_partitions]
   float* __restrict__ max_logits,         // [num_seqs, num_heads, max_num_partitions]
   scalar_t* __restrict__ tmp_out,         // [num_seqs, num_heads, max_num_partitions, head_size]
   const scalar_t* __restrict__ q,         // [num_seqs, num_heads, head_size]
-<<<<<<< HEAD
-  const cache_t* __restrict__ k_cache,   // [num_blocks, num_kv_heads, head_size/x, block_size, x]
-  const cache_t* __restrict__ v_cache,   // [num_blocks, num_kv_heads, head_size, block_size]
-=======
   const cache_t* __restrict__ k_cache,    // [num_blocks, num_kv_heads, head_size/x, block_size, x]
   const cache_t* __restrict__ v_cache,    // [num_blocks, num_kv_heads, head_size, block_size]
->>>>>>> 40728714
   const int num_kv_heads,                 // [num_heads]
   const float scale,
   const int* __restrict__ block_tables,   // [num_seqs, max_num_blocks_per_seq]
@@ -555,11 +496,7 @@
   const float k_zp,
   const float v_scale,
   const float v_zp) {
-<<<<<<< HEAD
-  paged_attention_kernel<scalar_t, cache_t, HEAD_SIZE, BLOCK_SIZE, NUM_THREADS, ENABLE_QUANT, PARTITION_SIZE>(
-=======
   paged_attention_kernel<scalar_t, cache_t, HEAD_SIZE, BLOCK_SIZE, NUM_THREADS, KV_CACHE_DTYPE, PARTITION_SIZE>(
->>>>>>> 40728714
     exp_sums, max_logits, tmp_out, q, k_cache, v_cache, num_kv_heads, scale,
     block_tables, context_lens, max_num_blocks_per_seq, alibi_slopes,
     q_stride, kv_block_stride, kv_head_stride, k_scale, k_zp, v_scale, v_zp);
@@ -667,17 +604,10 @@
 
 #define LAUNCH_PAGED_ATTENTION_V1(HEAD_SIZE)                                                  \
   VLLM_DevFuncAttribute_SET_MaxDynamicSharedMemorySize(                                       \
-<<<<<<< HEAD
-    ((void*)vllm::paged_attention_v1_kernel<T, cache_t, HEAD_SIZE, BLOCK_SIZE, NUM_THREADS, ENABLE_QUANT>),          \
-    shared_mem_size);                                                                         \
-  vllm::paged_attention_v1_kernel<T, cache_t, HEAD_SIZE, BLOCK_SIZE, NUM_THREADS, ENABLE_QUANT>                      \
-  <<<grid, block, shared_mem_size, stream>>>(                                                 \
-=======
     ((void*)vllm::paged_attention_v1_kernel<T, CACHE_T, HEAD_SIZE, BLOCK_SIZE, NUM_THREADS,   \
       KV_CACHE_DTYPE>), shared_mem_size);                                                     \
   vllm::paged_attention_v1_kernel<T, CACHE_T, HEAD_SIZE, BLOCK_SIZE, NUM_THREADS,             \
   KV_CACHE_DTYPE><<<grid, block, shared_mem_size, stream>>>(                                  \
->>>>>>> 40728714
     out_ptr,                                                                                  \
     query_ptr,                                                                                \
     key_cache_ptr,                                                                            \
@@ -699,15 +629,9 @@
 // TODO(woosuk): Tune NUM_THREADS.
 template<
   typename T,
-<<<<<<< HEAD
-  typename cache_t,
-  int BLOCK_SIZE,
-  bool ENABLE_QUANT = false,
-=======
   typename CACHE_T,
   int BLOCK_SIZE,
   kv_cache_dtype KV_CACHE_DTYPE,
->>>>>>> 40728714
   int NUM_THREADS = 128>
 void paged_attention_v1_launcher(
   torch::Tensor& out,
@@ -741,13 +665,8 @@
 
   T* out_ptr = reinterpret_cast<T*>(out.data_ptr());
   T* query_ptr = reinterpret_cast<T*>(query.data_ptr());
-<<<<<<< HEAD
-  cache_t* key_cache_ptr = reinterpret_cast<cache_t*>(key_cache.data_ptr());
-  cache_t* value_cache_ptr = reinterpret_cast<cache_t*>(value_cache.data_ptr());
-=======
   CACHE_T* key_cache_ptr = reinterpret_cast<CACHE_T*>(key_cache.data_ptr());
   CACHE_T* value_cache_ptr = reinterpret_cast<CACHE_T*>(value_cache.data_ptr());
->>>>>>> 40728714
   int* block_tables_ptr = block_tables.data_ptr<int>();
   int* context_lens_ptr = context_lens.data_ptr<int>();
 
@@ -791,24 +710,6 @@
   }
 }
 
-<<<<<<< HEAD
-
-#define CALL_V1_LAUNCHER(T, cache_t, BLOCK_SIZE, ENABLE_QUANT)                             \
-  paged_attention_v1_launcher<T, cache_t, BLOCK_SIZE, ENABLE_QUANT>(                       \
-    out,                                                            \
-    query,                                                          \
-    key_cache,                                                      \
-    value_cache,                                                    \
-    num_kv_heads,                                                   \
-    scale,                                                          \
-    block_tables,                                                   \
-    context_lens,                                                   \
-    max_context_len,                                                \
-    alibi_slopes,                                                   \
-    k_scale,                                                        \
-    k_zp,                                                           \
-    v_scale,                                                        \
-=======
 #define CALL_V1_LAUNCHER(T, CACHE_T, BLOCK_SIZE, KV_CACHE_DTYPE)             \
   paged_attention_v1_launcher<T, CACHE_T, BLOCK_SIZE, KV_CACHE_DTYPE>(       \
     out,                                                                     \
@@ -824,27 +725,10 @@
     k_scale,                                                                 \
     k_zp,                                                                    \
     v_scale,                                                                 \
->>>>>>> 40728714
     v_zp);
 
 // NOTE(woosuk): To reduce the compilation time, we omitted block sizes
 // 1, 2, 4, 64, 128, 256.
-<<<<<<< HEAD
-#define CALL_V1_LAUNCHER_BLOCK_SIZE(T, cache_t, ENABLE_QUANT)                              \
-  switch (block_size) {                                             \
-    case 8:                                                         \
-      CALL_V1_LAUNCHER(T, cache_t, 8, ENABLE_QUANT);                                       \
-      break;                                                        \
-    case 16:                                                        \
-      CALL_V1_LAUNCHER(T, cache_t, 16, ENABLE_QUANT);                                      \
-      break;                                                        \
-    case 32:                                                        \
-      CALL_V1_LAUNCHER(T, cache_t, 32, ENABLE_QUANT);                                      \
-      break;                                                        \
-    default:                                                        \
-      TORCH_CHECK(false, "Unsupported block size: ", block_size);   \
-      break;                                                        \
-=======
 #define CALL_V1_LAUNCHER_BLOCK_SIZE(T, CACHE_T, KV_CACHE_DTYPE)       \
   switch (block_size) {                                               \
     case 8:                                                           \
@@ -859,7 +743,6 @@
     default:                                                          \
       TORCH_CHECK(false, "Unsupported block size: ", block_size);     \
       break;                                                          \
->>>>>>> 40728714
   }
 
 void paged_attention_v1(
@@ -874,24 +757,11 @@
   int block_size,
   int max_context_len,
   const c10::optional<torch::Tensor>& alibi_slopes,
-<<<<<<< HEAD
-  bool enable_quant = false,
-=======
   const std::string& kv_cache_dtype,
->>>>>>> 40728714
   const float k_scale = 1.0f,
   const float k_zp = 0.0f,
   const float v_scale = 1.0f,
   const float v_zp = 0.0f) {
-<<<<<<< HEAD
-  if (enable_quant) {
-    if (query.dtype() == at::ScalarType::Float) {
-      CALL_V1_LAUNCHER_BLOCK_SIZE(float, int8_t, true);
-    } else if (query.dtype() == at::ScalarType::Half) {
-      CALL_V1_LAUNCHER_BLOCK_SIZE(uint16_t, int8_t, true);
-    } else if (query.dtype() == at::ScalarType::BFloat16) {
-      CALL_V1_LAUNCHER_BLOCK_SIZE(__nv_bfloat16, int8_t, true);
-=======
   if (kv_cache_dtype == "auto") {
     if (query.dtype() == at::ScalarType::Float) {
       CALL_V1_LAUNCHER_BLOCK_SIZE(float, float, AUTO);
@@ -919,34 +789,17 @@
       CALL_V1_LAUNCHER_BLOCK_SIZE(uint16_t, int8_t, INT8);
     } else if (query.dtype() == at::ScalarType::BFloat16) {
       CALL_V1_LAUNCHER_BLOCK_SIZE(__nv_bfloat16, int8_t, INT8);
->>>>>>> 40728714
     } else {
       TORCH_CHECK(false, "Unsupported data type: ", query.dtype());
     }
   } else {
-<<<<<<< HEAD
-    if (query.dtype() == at::ScalarType::Float) {
-      CALL_V1_LAUNCHER_BLOCK_SIZE(float, float, false);
-    } else if (query.dtype() == at::ScalarType::Half) {
-      CALL_V1_LAUNCHER_BLOCK_SIZE(uint16_t, uint16_t, false);
-    } else if (query.dtype() == at::ScalarType::BFloat16) {
-      CALL_V1_LAUNCHER_BLOCK_SIZE(__nv_bfloat16, __nv_bfloat16, false);
-    } else {
-      TORCH_CHECK(false, "Unsupported data type: ", query.dtype());
-    }
-=======
     TORCH_CHECK(false, "Unsupported data type of kv cache: ", kv_cache_dtype);
->>>>>>> 40728714
   }
 }
 
 #define LAUNCH_PAGED_ATTENTION_V2(HEAD_SIZE)                                                  \
-<<<<<<< HEAD
-  vllm::paged_attention_v2_kernel<T, cache_t, HEAD_SIZE, BLOCK_SIZE, NUM_THREADS, PARTITION_SIZE, ENABLE_QUANT>      \
-=======
   vllm::paged_attention_v2_kernel<T, CACHE_T, HEAD_SIZE, BLOCK_SIZE, NUM_THREADS,             \
   KV_CACHE_DTYPE, PARTITION_SIZE>                                                             \
->>>>>>> 40728714
   <<<grid, block, shared_mem_size, stream>>>(                                                 \
     exp_sums_ptr,                                                                             \
     max_logits_ptr,                                                                           \
@@ -978,15 +831,9 @@
 
 template<
   typename T,
-<<<<<<< HEAD
-  typename cache_t,
-  int BLOCK_SIZE,
-  bool ENABLE_QUANT = false,
-=======
   typename CACHE_T,
   int BLOCK_SIZE,
   kv_cache_dtype KV_CACHE_DTYPE,
->>>>>>> 40728714
   int NUM_THREADS = 128,
   int PARTITION_SIZE = 512>
 void paged_attention_v2_launcher(
@@ -1028,13 +875,8 @@
   float* max_logits_ptr = reinterpret_cast<float*>(max_logits.data_ptr());
   T* tmp_out_ptr = reinterpret_cast<T*>(tmp_out.data_ptr());
   T* query_ptr = reinterpret_cast<T*>(query.data_ptr());
-<<<<<<< HEAD
-  cache_t* key_cache_ptr = reinterpret_cast<cache_t*>(key_cache.data_ptr());
-  cache_t* value_cache_ptr = reinterpret_cast<cache_t*>(value_cache.data_ptr());
-=======
   CACHE_T* key_cache_ptr = reinterpret_cast<CACHE_T*>(key_cache.data_ptr());
   CACHE_T* value_cache_ptr = reinterpret_cast<CACHE_T*>(value_cache.data_ptr());
->>>>>>> 40728714
   int* block_tables_ptr = block_tables.data_ptr<int>();
   int* context_lens_ptr = context_lens.data_ptr<int>();
 
@@ -1081,44 +923,6 @@
   }
 }
 
-<<<<<<< HEAD
-#define CALL_V2_LAUNCHER(T, cache_t, BLOCK_SIZE, ENABLE_QUANT)                             \
-  paged_attention_v2_launcher<T, cache_t, BLOCK_SIZE, ENABLE_QUANT>(                       \
-    out,                                                            \
-    exp_sums,                                                       \
-    max_logits,                                                     \
-    tmp_out,                                                        \
-    query,                                                          \
-    key_cache,                                                      \
-    value_cache,                                                    \
-    num_kv_heads,                                                   \
-    scale,                                                          \
-    block_tables,                                                   \
-    context_lens,                                                   \
-    max_context_len,                                                \
-    alibi_slopes,                                                   \
-    k_scale,                                                        \
-    k_zp,                                                           \
-    v_scale,                                                        \
-    v_zp);
-
-// NOTE(woosuk): To reduce the compilation time, we omitted block sizes
-// 1, 2, 4, 64, 128, 256.
-#define CALL_V2_LAUNCHER_BLOCK_SIZE(T, cache_t, ENABLE_QUANT)                              \
-  switch (block_size) {                                             \
-    case 8:                                                         \
-      CALL_V2_LAUNCHER(T, cache_t, 8, ENABLE_QUANT);                                       \
-      break;                                                        \
-    case 16:                                                        \
-      CALL_V2_LAUNCHER(T, cache_t, 16, ENABLE_QUANT);                                      \
-      break;                                                        \
-    case 32:                                                        \
-      CALL_V2_LAUNCHER(T, cache_t, 32, ENABLE_QUANT);                                      \
-      break;                                                        \
-    default:                                                        \
-      TORCH_CHECK(false, "Unsupported block size: ", block_size);   \
-      break;                                                        \
-=======
 #define CALL_V2_LAUNCHER(T, CACHE_T, BLOCK_SIZE, KV_CACHE_DTYPE)                 \
   paged_attention_v2_launcher<T, CACHE_T, BLOCK_SIZE, KV_CACHE_DTYPE>(           \
     out,                                                                         \
@@ -1155,7 +959,6 @@
     default:                                                                \
       TORCH_CHECK(false, "Unsupported block size: ", block_size);           \
       break;                                                                \
->>>>>>> 40728714
   }
 
 void paged_attention_v2(
@@ -1173,37 +976,11 @@
   int block_size,
   int max_context_len,
   const c10::optional<torch::Tensor>& alibi_slopes,
-<<<<<<< HEAD
-   bool enable_quant = false,
-=======
   const std::string& kv_cache_dtype,
->>>>>>> 40728714
   const float k_scale = 1.0f,
   const float k_zp = 0.0f,
   const float v_scale = 1.0f,
   const float v_zp = 0.0f) {
-<<<<<<< HEAD
-  if (enable_quant) {
-    if (query.dtype() == at::ScalarType::Float) {
-      CALL_V2_LAUNCHER_BLOCK_SIZE(float, int8_t, true);
-    } else if (query.dtype() == at::ScalarType::Half) {
-      CALL_V2_LAUNCHER_BLOCK_SIZE(uint16_t, int8_t, true);
-    } else if (query.dtype() == at::ScalarType::BFloat16) {
-      CALL_V2_LAUNCHER_BLOCK_SIZE(__nv_bfloat16, int8_t, true);
-    } else {
-      TORCH_CHECK(false, "Unsupported data type: ", query.dtype());
-    }
-  } else {
-    if (query.dtype() == at::ScalarType::Float) {
-      CALL_V2_LAUNCHER_BLOCK_SIZE(float, float, false);
-    } else if (query.dtype() == at::ScalarType::Half) {
-      CALL_V2_LAUNCHER_BLOCK_SIZE(uint16_t, uint16_t, false);
-    } else if (query.dtype() == at::ScalarType::BFloat16) {
-      CALL_V2_LAUNCHER_BLOCK_SIZE(__nv_bfloat16, __nv_bfloat16, false);
-    } else {
-      TORCH_CHECK(false, "Unsupported data type: ", query.dtype());
-    }
-=======
   if (kv_cache_dtype == "auto") {
     if (query.dtype() == at::ScalarType::Float) {
       CALL_V2_LAUNCHER_BLOCK_SIZE(float, float, AUTO);
@@ -1236,7 +1013,6 @@
     } 
   } else {
     TORCH_CHECK(false, "Unsupported data type of kv cache: ", kv_cache_dtype);
->>>>>>> 40728714
   }
 }
 
