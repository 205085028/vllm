--- conflicted
+++ resolved
@@ -6,15 +6,9 @@
 sentencepiece  # Required for LLaMA tokenizer.
 numpy
 einops  # Required for phi-1_5
-<<<<<<< HEAD
-torch >= 2.1.0
+torch >= 2.1.1
 transformers >= 4.36.0  # Required for Mixtral.
-xformers >= 0.0.22.post7  # Required for CUDA 12.1.
-=======
-torch >= 2.1.1
-transformers >= 4.34.0  # Required for Mistral.
 xformers >= 0.0.23  # Required for CUDA 12.1.
->>>>>>> f3e024be
 fastapi
 uvicorn[standard]
 pydantic == 1.10.13  # Required for OpenAI server.
