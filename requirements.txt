cmake>=3.21
ninja  # For faster builds.
psutil
ray >= 2.9
sentencepiece  # Required for LLaMA tokenizer.
numpy
torch == 2.2.1
requests
py-cpuinfo
transformers >= 4.39.1  # Required for StarCoder2 & Llava.
xformers == 0.0.25  # Requires PyTorch 2.2.1.
fastapi
uvicorn[standard]
pydantic >= 2.0  # Required for OpenAI server.
prometheus_client >= 0.18.0
pynvml == 11.5.0
triton >= 2.1.0
outlines == 0.0.34
<<<<<<< HEAD
lm-format-enforcer == 0.9.3
tiktoken == 0.6.0 # Required for DBRX tokenizer
=======
tiktoken == 0.6.0 # Required for DBRX tokenizer
vllm-nccl-cu12>=2.18<2.19 # for downloading nccl library
>>>>>>> e0dd4d35
<|MERGE_RESOLUTION|>--- conflicted
+++ resolved
@@ -16,10 +16,6 @@
 pynvml == 11.5.0
 triton >= 2.1.0
 outlines == 0.0.34
-<<<<<<< HEAD
 lm-format-enforcer == 0.9.3
 tiktoken == 0.6.0 # Required for DBRX tokenizer
-=======
-tiktoken == 0.6.0 # Required for DBRX tokenizer
-vllm-nccl-cu12>=2.18<2.19 # for downloading nccl library
->>>>>>> e0dd4d35
+vllm-nccl-cu12>=2.18<2.19 # for downloading nccl library